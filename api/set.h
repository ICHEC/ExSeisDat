--- conflicted
+++ resolved
@@ -61,11 +61,7 @@
  * \param[in] type The type of taper to be applied to traces.
  * \param[in] ntpstr The length of taper ramp.
  */
-<<<<<<< HEAD
-//extern void taper1Tail(size_t nt, size_t ns, float ** trc, TaperType type, size_t ntpstr);
-=======
 extern void taper1Tail(ExSeisSet s, TaperType type, size_t ntpstr);
->>>>>>> 1ecd2271
 
 /*! The number of traces in the input files
  *  \param[in] s The set handle
