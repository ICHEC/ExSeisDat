/*******************************************************************************************//*!
 *   \file
 *   \author Cathal O Broin - cathal@ichec.ie - first commit
 *   \copyright TBD. Do not distribute
 *   \date December 2016
 *   \brief
 *   \details C11 Set API header
 *//*******************************************************************************************/
#ifndef PIOLCSET_INCLUDE_GUARD
#define PIOLCSET_INCLUDE_GUARD
#include "cfileapi.h"
#ifdef __cplusplus
extern "C"
{
#endif
typedef struct ExSeisSetWrapper * ExSeisSet;

/*! Initialise the set.
 *  \param[in] piol The PIOL handle
 *  \param[in] pattern The file-matching pattern
 */
extern ExSeisSet initSet(ExSeisHandle piol, const char * ptrn);

/*! Free (deinit) the set.
 *  \param[in] s The set handle
 */
extern void freeSet(ExSeisSet s);

/*! Get the min and the max of a set of parameters passed. This is a parallel operation. It is
 *  the collective min and max across all processes (which also must all call this file).
 *  \param[in] s The set handle
 *  \param[in] m1 The first parameter type
 *  \param[in] m2 The second parameter type
 *  \param[out] minmax An array of structures containing the minimum item.x,  maximum item.x, minimum item.y, maximum item.y
 *  and their respective trace numbers.
 */
extern void getMinMaxSet(ExSeisSet s, Meta m1, Meta m2, CoordElem * minmax);

/*! Sort the set by the specified sort type.
 *  \param[in] s The set handle
 *  \param[in] type The sort type
 */
extern void sortSet(ExSeisSet s, SortType type);

<<<<<<< HEAD
  /*! Sort the set using a custom comparison function
   *  \param[in] s A handle for the set.
   *  \param[in] func The custom comparison function to sort set
   */
extern void sortCustomSet(ExSeisSet s, bool (* func)(const CParam a, const CParam b));
=======
/*! Preform 2 tailed taper on a set of traces
 * \param[in] nt The number of traces
 * \param[in] ns The number of samples per trace.
 * \param[in] trc The vector of samples in all traces.
 * \param[in] type The type of taper to be applied to traces.
 * \param[in] ntpstr The length of left-tail taper ramp.
 * \param[in] ntpend The length of right-tail taper ramp.
 */
extern void taper2Tail(size_t nt, size_t ns, float ** trc, TaperType type, size_t ntpstr, size_t ntpend);

/*! Preform 1 tailed taper on a set of traces
 * \param[in] nt The number of traces
 * \param[in] ns The number of samples per trace.
 * \param[in] trc The vector of samples in all traces.
 * \param[in] type The type of taper to be applied to traces.
 * \param[in] ntpstr The length of taper ramp.
 */
extern void taper1Tail(size_t nt,size_t ns, float ** trc, TaperType type, size_t ntpstr);
>>>>>>> 8196cf89

/*! The number of traces in the input files
 *  \param[in] s The set handle
 *  \return The number of traces in the input files
 */
extern size_t getInNt(ExSeisSet s);

/*! The number of traces associated with the local process
 *  \param[in] s The set handle
 *  \return The number of traces associated with the local process
 */
extern size_t getLNtSet(ExSeisSet s);

/*! Output using the given output prefix
 *  \param[in] s The set handle
 *  \param[in] oname The output prefix
 */
extern void outputSet(ExSeisSet s, const char * oname);

/*! Set the text-header of the output
 *  \param[in] s The set handle
 *  \param[in] outmsg The output message
 */
extern void textSet(ExSeisSet s, const char * outmsg);

/*! Summarise the current status by whatever means the PIOL instrinsically supports
 *  \param[in] s The set handle
 */
extern void summarySet(ExSeisSet s);

/*! Add a file to the set based on the name given
 *  \param[in] s The set handle
 *  \param[in] name The input name
 */
extern void addSet(ExSeisSet s, const char * name);

#ifdef __cplusplus
}
#endif
#endif<|MERGE_RESOLUTION|>--- conflicted
+++ resolved
@@ -42,13 +42,12 @@
  */
 extern void sortSet(ExSeisSet s, SortType type);
 
-<<<<<<< HEAD
   /*! Sort the set using a custom comparison function
    *  \param[in] s A handle for the set.
    *  \param[in] func The custom comparison function to sort set
    */
 extern void sortCustomSet(ExSeisSet s, bool (* func)(const CParam a, const CParam b));
-=======
+
 /*! Preform 2 tailed taper on a set of traces
  * \param[in] nt The number of traces
  * \param[in] ns The number of samples per trace.
@@ -67,7 +66,6 @@
  * \param[in] ntpstr The length of taper ramp.
  */
 extern void taper1Tail(size_t nt,size_t ns, float ** trc, TaperType type, size_t ntpstr);
->>>>>>> 8196cf89
 
 /*! The number of traces in the input files
  *  \param[in] s The set handle
