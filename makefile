--- conflicted
+++ resolved
@@ -1,13 +1,9 @@
 all:
 	(cd test; $(MAKE) libgmock.a)
 	(cd src; $(MAKE))
-<<<<<<< HEAD
-	(cd api; $(MAKE))
+	(cd api; LIBRARY_PATH=$(LIBRARY_PATH):$(PWD)/lib $(MAKE))
 	(cd test; LIBRARY_PATH=$(LIBRARY_PATH):$(PWD)/lib $(MAKE))
-=======
 	(cd test; LIBRARY_PATH=$(LIBRARY_PATH):$(PWD)/lib $(MAKE))
-	(cd api; LIBRARY_PATH=$(LIBRARY_PATH):$(PWD)/lib $(MAKE))
->>>>>>> 74817a87
 	(cd util; LIBRARY_PATH=$(LIBRARY_PATH):$(PWD)/lib $(MAKE))
 
 clean:
