--- conflicted
+++ resolved
@@ -176,28 +176,8 @@
             "readTrace() was called for a zero byte read.", Log::Verb::None);
         return;
     }
-<<<<<<< HEAD
-    size_t ntz = (offset + sz > nt ? offset - nt : sz);
-    uchar * buf = reinterpret_cast<uchar *>(trace);
-
-    if (!prm)
-        obj->readDODF(offset, ntz, sz, buf);
-    else
-    {
-        std::vector<uchar> dobuf(sz * SEGSz::getDOSz(ntz)); //FIXME: Potentially a big allocation
-        obj->readDO(offset, ntz, sz, dobuf.data());
-
-        for (size_t i = 0; i < ntz; i++)
-        {
-            extractTraceParam(&dobuf[i * SEGSz::getDOSz(ntz)], &prm[i]);
-            std::copy(&dobuf[i * SEGSz::getDOSz(ns)], &dobuf[(i+1) * SEGSz::getDOSz(ns)],
-                      buf + i * SEGSz::getDFSz(ns) + SEGSz::getDFSz(ns));
-        }
-    }
-=======
     size_t ntz = (offset + sz > nt ? nt - offset : sz);
     uchar * buf = reinterpret_cast<uchar *>(trace);
->>>>>>> 4ef86d80
 
     if (!prm)
         obj->readDODF(offset, ns, ntz, buf);
@@ -214,19 +194,11 @@
         }
     }
     if (format == Format::IBM)
-<<<<<<< HEAD
-        for (size_t i = 0; i < ntz * sz; i ++)
-            trace[i] = convertIBMtoIEEE(trace[i], true);
-    else
-    {
-        for (size_t i = 0; i < ntz * sz; i++)
-=======
         for (size_t i = 0; i < ns * ntz; i ++)
             trace[i] = convertIBMtoIEEE(trace[i], true);
     else
     {
         for (size_t i = 0; i < ns * ntz; i++)
->>>>>>> 4ef86d80
             reverse4Bytes(&buf[i*sizeof(float)]);
     }
 }
@@ -291,11 +263,7 @@
         return;
     }
     //Don't process beyond end of file
-<<<<<<< HEAD
-    size_t ntz = (offset + sz > nt ? offset - nt : sz);
-=======
     size_t ntz = (offset + sz > nt ? nt - offset : sz);
->>>>>>> 4ef86d80
 
     std::vector<uchar> buf(SEGSz::getMDSz() * ntz);
 
