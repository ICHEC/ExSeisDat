/*******************************************************************************************//*!
 *   \file
 *   \author Cathal O Broin - cathal@ichec.ie - first commit
 *   \copyright TBD. Do not distribute
 *   \date October 2016
 *   \brief
 *   \details
 *//*******************************************************************************************/
#include <limits>
#include <cstring>
#include <cmath>
#include <iostream>
#include "file/segymd.hh"
#include "share/datatype.hh"
#include "file/dynsegymd.hh"

namespace PIOL { namespace File {
Rule::Rule(RuleMap translate_, bool full)
{
    numLong = numShort = numFloat = numIndex = 0;
    translate = translate_;
    for (const auto & t : translate)
        switch (t.second->type())
        {
            case MdType::Long :
            numLong++;
            break;
            case MdType::Short :
            numShort++;
            break;
            case MdType::Float :
            numFloat++;
            break;
            case MdType::Index :
            numIndex++;
            break;
            case MdType::Copy :
            numCopy++;
            break;
        }

    flag.fullextent = full;

    if (full)
    {
        start = 0LU;
        end = SEGSz::getMDSz();
        flag.badextent = false;
    }
    else
    {
        flag.badextent = true;
        extent();
    }
}

bool Rule::addRule(Meta m)
{
    if (translate.find(m) != translate.end())
        return false;

    switch (m)
    {
        case Meta::WtrDepSrc :
            addSEGYFloat(m, Tr::WtrDepSrc, Tr::ScaleElev);
        break;
        case Meta::WtrDepRcv :
            addSEGYFloat(m, Tr::WtrDepRcv, Tr::ScaleElev);
        break;
        case Meta::xSrc :
            addSEGYFloat(m, Tr::xSrc, Tr::ScaleCoord);
        break;
        case Meta::ySrc :
            addSEGYFloat(m, Tr::ySrc, Tr::ScaleCoord);
        break;
        case Meta::xRcv :
            addSEGYFloat(m, Tr::xRcv, Tr::ScaleCoord);
        break;
        case Meta::yRcv :
            addSEGYFloat(m, Tr::yRcv, Tr::ScaleCoord);
        break;
        case Meta::xCmp :
            addSEGYFloat(m, Tr::xCmp, Tr::ScaleCoord);
        break;
        case Meta::yCmp :
            addSEGYFloat(m, Tr::yCmp, Tr::ScaleCoord);
        break;
        case Meta::il :
            addLong(m, Tr::il);
        break;
        case Meta::xl :
            addLong(m, Tr::xl);
        break;
        case Meta::Offset :
            addLong(m, Tr::CDist);
        break;
        case Meta::tn :
            addLong(m, Tr::SeqFNum);
        break;
        case Meta::Copy :
            addCopy();
        break;
        case Meta::tnl :
<<<<<<< HEAD
            addLong(Meta::tnl, Tr::SeqNum);
        break;
        case Meta::tnr :
            addLong(Meta::tnr, Tr::TORF);
        break;
        case Meta::tne :
            addLong(Meta::tne, Tr::SeqNumEns);
        break;
        case Meta::SrcNum :
            addLong(Meta::SrcNum, Tr::ENSrcNum);
        break;
        case Meta::Tic :
            addShort(Meta::Tic, Tr::TIC);
        break;
        case Meta::VStack :
            addShort(Meta::VStack, Tr::VStackCnt);
        break;
        case Meta::HStack :
            addShort(Meta::HStack, Tr::HStackCnt);
        break;
        case Meta::RGElev :
            addSEGYFloat(Meta::RGElev, Tr::RcvElv, Tr::ScaleElev);
        break;
        case Meta::SSElev :
            addSEGYFloat(Meta::SSElev, Tr::SurfElvSrc, Tr::ScaleElev);
        break;
        case Meta::SDElev :
            addSEGYFloat(Meta::SDElev, Tr::SrcDpthSurf, Tr::ScaleElev);
        break;
        case Meta::ns :
            addShort(Meta::ns, Tr::Ns);
        break;
        case Meta::inc :
            addShort(Meta::inc, Tr::Inc);
        break;
        case Meta::ShotNum :
            addSEGYFloat(Meta::ShotNum, Tr::ShotNum, Tr::ShotScal);
        break;
        case Meta::TraceUnit :
            addShort(Meta::TraceUnit, Tr::ValMeas);
        break;
        case Meta::TransUnit :
            addShort(Meta::TransUnit, Tr::TransUnit);
=======
            addLong(m, Tr::SeqNum);
        break;
        case Meta::tnr :
            addLong(m, Tr::TORF);
        break;
        case Meta::tne :
            addLong(m, Tr::SeqNumEns);
        break;
        case Meta::SrcNum :
            addLong(m, Tr::ENSrcNum);
        break;
        case Meta::Tic :
            addShort(m, Tr::TIC);
        break;
        case Meta::VStack :
            addShort(m, Tr::VStackCnt);
        break;
        case Meta::HStack :
            addShort(m, Tr::HStackCnt);
        break;
        case Meta::RGElev :
            addSEGYFloat(m, Tr::RcvElv, Tr::ScaleElev);
        break;
        case Meta::SSElev :
            addSEGYFloat(m, Tr::SurfElvSrc, Tr::ScaleElev);
        break;
        case Meta::SDElev :
            addSEGYFloat(m, Tr::SrcDpthSurf, Tr::ScaleElev);
        break;
        case Meta::ns :
            addShort(m, Tr::Ns);
        break;
        case Meta::inc :
            addShort(m, Tr::Inc);
        break;
        case Meta::ShotNum :
            addSEGYFloat(m, Tr::ShotNum, Tr::ShotScal);
        break;
        case Meta::TraceUnit :
            addShort(m, Tr::ValMeas);
        break;
        case Meta::TransUnit :
            addShort(m, Tr::TransUnit);
>>>>>>> dc7a4e18
        break;
        default :
        return false;
        break;    //Non-default
    }
    return true;
}

Rule::Rule(std::initializer_list<Meta> mlist, bool full)
{
    numLong = 0;
    numShort = 0;
    numFloat = 0;
    numIndex = 0;
    numCopy = 0;

    //TODO: Change this when extents are flexible
    flag.fullextent = full;
    addIndex(Meta::gtn);
    addIndex(Meta::ltn);

    for (auto m : mlist)
        addRule(m);

    if (flag.fullextent)
    {
        start = 0LU;
        end = SEGSz::getMDSz();
        flag.badextent = false;
    }
    else
    {
        flag.badextent = true;
        extent();
    }
}

Rule::Rule(bool full, bool defaults, bool extra)
{
    numLong = 0;
    numShort = 0;
    numFloat = 0;
    numIndex = 0;
    numCopy = 0;

    flag.fullextent = full;

    addIndex(Meta::gtn);
    addIndex(Meta::ltn);

    if (defaults)
    {
        addRule(Meta::xSrc);
        addRule(Meta::ySrc);
        addRule(Meta::xRcv);
        addRule(Meta::yRcv);
        addRule(Meta::xCmp);
        addRule(Meta::yCmp);
        addRule(Meta::Offset);
        addRule(Meta::il);
        addRule(Meta::xl);
        addRule(Meta::tn);
    }

    if (extra)
    {
        addRule(Meta::tnl);
        addRule(Meta::tnr);
        addRule(Meta::tne);
        addRule(Meta::SrcNum);
        addRule(Meta::Tic);
        addRule(Meta::VStack);
        addRule(Meta::HStack);
        addRule(Meta::RGElev);
        addRule(Meta::SSElev);
        addRule(Meta::SDElev);
        addRule(Meta::ns);
        addRule(Meta::inc);
        addRule(Meta::ShotNum);
        addRule(Meta::TraceUnit);
        addRule(Meta::TransUnit);
    }

    if (full)
    {
        start = 0LU;
        end = SEGSz::getMDSz();
        flag.badextent = false;
    }
    else
    {
        flag.badextent = true;
        extent();
    }
}

Rule::~Rule(void)
{
    for (const auto t : translate)
        delete t.second;
}

size_t Rule::extent(void)
{
    if (flag.fullextent)
        return SEGSz::getMDSz();
    if (flag.badextent)
    {
        start = SEGSz::getMDSz();
        end = 0LU;
        for (const auto r : translate)
            if (r.second->type() != MdType::Index)
            {
                start = std::min(start, r.second->min());
                end = std::max(end, r.second->max());
            }
        flag.badextent = false;
    }
    return end-start;
}

//TODO: These can be optimised to stop the double lookup if required.
void Rule::addLong(Meta m, Tr loc)
{
    auto ent = translate.find(m);
    if (ent != translate.end())
        rmRule(m);
    translate[m] = new SEGYLongRuleEntry(numLong++, loc);
    flag.badextent = (!flag.fullextent);
}

void Rule::addShort(Meta m, Tr loc)
{
    auto ent = translate.find(m);
    if (ent != translate.end())
        rmRule(m);
    translate[m] = new SEGYShortRuleEntry(numShort++, loc);
    flag.badextent = (!flag.fullextent);
}

void Rule::addSEGYFloat(Meta m, Tr loc, Tr scalLoc)
{
    auto ent = translate.find(m);
    if (ent != translate.end())
        rmRule(m);
    translate[m] = new SEGYFloatRuleEntry(numFloat++, loc, scalLoc);
    flag.badextent = (!flag.fullextent);
}

void Rule::addIndex(Meta m)
{
    auto ent = translate.find(m);
    if (ent != translate.end())
        rmRule(m);
    translate[m] = new SEGYIndexRuleEntry(numIndex++);
}

void Rule::addCopy(void)
{
    if (!numCopy)
    {
        translate[Meta::Copy] = new SEGYCopyRuleEntry();
        numCopy++;
    }
}

void Rule::rmRule(Meta m)
{
    auto iter = translate.find(m);
    if (iter != translate.end())
    {
        RuleEntry * entry = iter->second;
        MdType type = entry->type();
        size_t num = entry->num;

        switch (type)
        {
            case MdType::Long :
            numLong--;
            break;
            case MdType::Short :
            numShort--;
            break;
            case MdType::Float :
            numFloat--;
            break;
            case MdType::Index :
            numIndex--;
            break;
            case MdType::Copy :
            numCopy--;
            break;
        }
        delete entry;
        translate.erase(m);
        for (auto t : translate)
            if (t.second->type() == type && t.second->num > num)
                t.second->num--;

        flag.badextent = (!flag.fullextent);
    }
}

RuleEntry * Rule::getEntry(Meta entry)
{
    return translate[entry];
}

size_t Rule::memUsage(void) const
{
    return numLong * sizeof(SEGYLongRuleEntry) + numShort * sizeof(SEGYShortRuleEntry)
         + numFloat * sizeof(SEGYFloatRuleEntry) + numIndex * sizeof(SEGYIndexRuleEntry)
         + numCopy * sizeof(SEGYCopyRuleEntry) +  sizeof(Rule);
}

size_t Rule::paramMem(void) const
{
    return numLong * sizeof(llint) + numShort * sizeof(int16_t)
         + numFloat * sizeof(geom_t) + numIndex * sizeof(size_t) + (numCopy ? SEGSz::getMDSz() : 0);
}

Param::Param(std::shared_ptr<Rule> r_, csize_t sz_) : r(r_), sz(sz_)
{
    f.resize(sz * r->numFloat);
    i.resize(sz * r->numLong);
    s.resize(sz * r->numShort);
    t.resize(sz * r->numIndex);

    //TODO: This must be file format agnostic
    c.resize(sz * (r->numCopy ? SEGSz::getMDSz() : 0));
}

Param::Param(csize_t sz_) : r(std::make_shared<Rule>(true, true)), sz(sz_)
{
    f.resize(sz * r->numFloat);
    i.resize(sz * r->numLong);
    s.resize(sz * r->numShort);
    t.resize(sz * r->numIndex);

    //TODO: This must be file format agnostic
    c.resize(sz * (r->numCopy ? SEGSz::getMDSz() : 0));
}

size_t Param::size(void) const
{
    return sz;
}

bool Param::operator==(struct Param & p) const
{
    return f == p.f && i == p.i && s == p.s && t == p.t && c == p.c;
}

size_t Param::memUsage(void) const
{
    return f.capacity() * sizeof(geom_t)
         + i.capacity() * sizeof(llint)
         + s.capacity() * sizeof(int16_t)
         + t.capacity() * sizeof(size_t)
         + c.capacity() * sizeof(uchar)
                        + sizeof(Param)
                        + r->memUsage();
}

void cpyPrm(csize_t j, const Param * src, csize_t k, Param * dst)
{
    if (src == File::PARAM_NULL || src == nullptr ||
        dst == File::PARAM_NULL || dst == nullptr)
        return;

    Rule * srule = src->r.get();
    Rule * drule = dst->r.get();

    if (srule->numCopy)
        extractParam(1LU, &src->c[j * SEGSz::getMDSz()], dst, 0LU, k);

    if (srule == drule)
    {
        Rule * r = srule;

        for (size_t i = 0; i < r->numFloat; i++)
            dst->f[k * r->numFloat + i] = src->f[j * r->numFloat + i];
        for (size_t i = 0; i < r->numLong; i++)
            dst->i[k * r->numLong + i] = src->i[j * r->numLong + i];
        for (size_t i = 0; i < r->numShort; i++)
            dst->s[k * r->numShort + i] = src->s[j * r->numShort + i];
        for (size_t i = 0; i < r->numIndex; i++)
            dst->t[k * r->numIndex + i] = src->t[j * r->numIndex + i];
    }
    else
        //For each rule in source
        for (auto & m : srule->translate)
        {
            //Check for a rule in destination
            auto valit = drule->translate.find(m.first);
            RuleEntry * dent = valit->second;
            RuleEntry * sent = m.second;
            //if the rule is in the destination and the types match
            if (valit != drule->translate.end() && dent->type() == sent->type())
                switch (m.second->type())
                {
                    case MdType::Float :
                    dst->f[drule->numFloat*k + dent->num] = src->f[srule->numFloat*j + sent->num];
                    break;
                    case MdType::Long :
                    dst->i[drule->numLong*k + dent->num] = src->i[srule->numLong*j + sent->num];
                    break;
                    case MdType::Short :
                    dst->s[drule->numShort*k + dent->num] = src->s[srule->numShort*j + sent->num];
                    break;
                    case MdType::Index :
                    dst->t[drule->numIndex*k + dent->num] = src->t[srule->numIndex*j + sent->num];
                    default : break;
                }
        }
}

bool Rule::addRule(Rule * r)
{
    for (auto & m : r->translate)
        if (translate.find(m.first) == translate.end())
            switch (m.second->type())
            {
                case MdType::Float :
                addSEGYFloat(m.first, static_cast<Tr>(m.second->loc), static_cast<Tr>(static_cast<SEGYFloatRuleEntry *>(m.second)->scalLoc));
                break;
                case MdType::Long :
                addLong(m.first, static_cast<Tr>(m.second->loc));
                break;
                case MdType::Short :
                addShort(m.first, static_cast<Tr>(m.second->loc));
                break;
                case MdType::Index :
                addIndex(m.first);
                break;
                case MdType::Copy :
                addCopy();
                break;
                default : break;
            }
    return true;
}



void insertParam(size_t sz, const Param * prm, uchar * buf, size_t stride, size_t skip)
{
    if (prm == nullptr || !sz)
        return;
    auto r = prm->r;
    size_t start = r->start;

    if (r->numCopy)
    {
        if (!stride)
            std::copy(&prm->c[skip * SEGSz::getMDSz()], &prm->c[(skip + sz) * SEGSz::getMDSz()], buf);
        else
            for (size_t i = 0; i < sz; i++)
                std::copy(&prm->c[(i+skip) * SEGSz::getMDSz()], &prm->c[(skip+i+1LU) * SEGSz::getMDSz()],
                          &buf[i * (stride + SEGSz::getMDSz())]);
    }

    for (size_t i = 0; i < sz; i++)
    {
        uchar * md = &buf[(r->extent() + stride)*i];
#if defined(__INTEL_COMPILER) || __GNUC__ < 6    //Compiler defects
        std::unordered_map<Tr, int16_t, EnumHash> scal;
#else
        std::unordered_map<Tr, int16_t> scal;
#endif
        std::vector<const SEGYFloatRuleEntry *> rule;
        for (const auto v : r->translate)
        {
            const auto t = v.second;
            size_t loc = t->loc - start-1LU;
            switch (t->type())
            {
                case MdType::Float :
                {
                    rule.push_back(dynamic_cast<SEGYFloatRuleEntry *>(t));
                    auto tr = static_cast<Tr>(rule.back()->scalLoc);
                    int16_t scal1 = (scal.find(tr) != scal.end() ? scal[tr] : 1);
                    int16_t scal2 = deScale(prm->f[(i + skip) * r->numFloat + t->num]);

                    //if the scale is bigger than 1 that means we need to use the largest
                    //to ensure conservation of the most significant digit
                    //otherwise we choose the scale that preserves the most digits
                    //after the decimal place.
                    scal[tr] = ((scal1 > 1 || scal2 > 1) ? std::max(scal1, scal2) : std::min(scal1, scal2));
                }
                break;
                case MdType::Short :
                getBigEndian(prm->s[(i + skip) * r->numShort + t->num], &md[loc]);
                break;
                case MdType::Long :
                getBigEndian(int32_t(prm->i[(i + skip) * r->numLong + t->num]), &md[loc]);
                default : break;
            }
        }

        //Finish off the floats. Floats are inherently annoying in SEG-Y
        for (const auto & s : scal)
            getBigEndian(s.second, &md[size_t(s.first)-start-1LU]);

        for (size_t j = 0; j < rule.size(); j++)
        {
            geom_t gscale = scaleConv(scal[static_cast<Tr>(rule[j]->scalLoc)]);
            getBigEndian(int32_t(std::lround(prm->f[(i + skip) * r->numFloat + rule[j]->num] / gscale)), &md[rule[j]->loc-start-1LU]);
        }
    }
}

void extractParam(size_t sz, const uchar * buf, Param * prm, size_t stride, size_t skip)
{
    if (prm == nullptr || !sz)
        return;
    Rule * r = prm->r.get();

    if (r->numCopy)
    {
        if (!stride)
            std::copy(buf, &buf[sz * SEGSz::getMDSz()], &prm->c[skip * SEGSz::getMDSz()]);
        else
        {
             const size_t mdsz = SEGSz::getMDSz();
             for (size_t i = 0; i < sz; i++)
                std::copy(&buf[i * (stride + mdsz)], &buf[i * (stride + mdsz)+mdsz], &prm->c[(i + skip) * mdsz]);
        }
    }

    for (size_t i = 0; i < sz; i++)
    {
        const uchar * md = &buf[(r->extent() + stride)*i];
        //Loop through each rule and extract data
        for (const auto v : r->translate)
        {
            const auto t = v.second;
            size_t loc = t->loc - r->start - 1LU;
            switch (t->type())
            {
                case MdType::Float :
                prm->f[(i + skip) * r->numFloat + t->num] = scaleConv(getHost<int16_t>(&md[dynamic_cast<SEGYFloatRuleEntry *>(t)->scalLoc - r->start-1LU]))
                                                   * geom_t(getHost<int32_t>(&md[loc]));
                break;
                case MdType::Short :
                prm->s[(i + skip) * r->numShort + t->num] = getHost<int16_t>(&md[loc]);
                break;
                case MdType::Long :
                prm->i[(i + skip) * r->numLong + t->num] = getHost<int32_t>(&md[loc]);
                default : break;
            }
        }
    }
}
}}<|MERGE_RESOLUTION|>--- conflicted
+++ resolved
@@ -101,51 +101,6 @@
             addCopy();
         break;
         case Meta::tnl :
-<<<<<<< HEAD
-            addLong(Meta::tnl, Tr::SeqNum);
-        break;
-        case Meta::tnr :
-            addLong(Meta::tnr, Tr::TORF);
-        break;
-        case Meta::tne :
-            addLong(Meta::tne, Tr::SeqNumEns);
-        break;
-        case Meta::SrcNum :
-            addLong(Meta::SrcNum, Tr::ENSrcNum);
-        break;
-        case Meta::Tic :
-            addShort(Meta::Tic, Tr::TIC);
-        break;
-        case Meta::VStack :
-            addShort(Meta::VStack, Tr::VStackCnt);
-        break;
-        case Meta::HStack :
-            addShort(Meta::HStack, Tr::HStackCnt);
-        break;
-        case Meta::RGElev :
-            addSEGYFloat(Meta::RGElev, Tr::RcvElv, Tr::ScaleElev);
-        break;
-        case Meta::SSElev :
-            addSEGYFloat(Meta::SSElev, Tr::SurfElvSrc, Tr::ScaleElev);
-        break;
-        case Meta::SDElev :
-            addSEGYFloat(Meta::SDElev, Tr::SrcDpthSurf, Tr::ScaleElev);
-        break;
-        case Meta::ns :
-            addShort(Meta::ns, Tr::Ns);
-        break;
-        case Meta::inc :
-            addShort(Meta::inc, Tr::Inc);
-        break;
-        case Meta::ShotNum :
-            addSEGYFloat(Meta::ShotNum, Tr::ShotNum, Tr::ShotScal);
-        break;
-        case Meta::TraceUnit :
-            addShort(Meta::TraceUnit, Tr::ValMeas);
-        break;
-        case Meta::TransUnit :
-            addShort(Meta::TransUnit, Tr::TransUnit);
-=======
             addLong(m, Tr::SeqNum);
         break;
         case Meta::tnr :
@@ -189,7 +144,6 @@
         break;
         case Meta::TransUnit :
             addShort(m, Tr::TransUnit);
->>>>>>> dc7a4e18
         break;
         default :
         return false;
