--- conflicted
+++ resolved
@@ -263,23 +263,6 @@
     auto iter = translate.find(m);
     if (iter != translate.end())
     {
-<<<<<<< HEAD
-        case MdType::Long :
-        numLong--;
-        break;
-        case MdType::Short :
-        numShort--;
-        break;
-        case MdType::Float :
-        numFloat--;
-        break;
-        case MdType::Index :
-        numIndex--;
-        break;
-        case MdType::Copy :
-        numCopy--;
-        break;
-=======
         RuleEntry * entry = iter->second;
         MdType type = entry->type();
         size_t num = entry->num;
@@ -306,7 +289,6 @@
                 t.second->num--;
 
         flag.badextent = (!flag.fullextent);
->>>>>>> bc6f116a
     }
 }
 
