/*******************************************************************************************//*!
 *   \file
 *   \author Cathal O Broin - cathal@ichec.ie - first commit
 *   \copyright TBD. Do not distribute
 *   \date July 2016
 *   \brief
 *   \details
 *//*******************************************************************************************/
#include <functional>
#include "data/datampiio.hh"
#include "anc/piol.hh"
#include "anc/cmpi.hh"
#include "share/smpi.hh"
namespace PIOL { namespace Data {
///////////////////////////////////////////////////////////////////////////////////////////////////
/////////////////////////////       Non-Class       ///////////////////////////////////////////////
///////////////////////////////////////////////////////////////////////////////////////////////////
<<<<<<< HEAD
=======
static MPI_File mopen(ExSeisPIOL & piol, MPI_Comm comm, const MPIIOOpt & opt, const std::string name)
{
    MPI_File file = MPI_FILE_NULL;
    int err = MPI_File_open(comm, name.data(), opt.mode, opt.info, &file);

    printErr(piol, name, Log::Layer::Data, err, nullptr, "MPI_File_open failure");

    //I assume this check condition is unnecessary but the spec does not explicitly say what state
    //file is in when there is an error.
    return (err != MPI_SUCCESS ? MPI_FILE_NULL : file);
}
>>>>>>> 29f6d7ec

/*! \brief This templated function pointer type allows us to refer to MPI functions more compactly.
 */
template <typename U>
using MFp = std::function<int(MPI_File, MPI_Offset, void *, int, MPI_Datatype, U *)>;

#warning document bsz & osz
/*! \brief The MPI-IO inline template function for dealing with
 *  integer limits for reading and writing in MPI-IO.
 *  \tparam T The type of the array being read to or from.
 *  \tparam U The type of the last argument of MPI_File_...
 *  \param[in] fn Function pointer to the MPI function.
 *  \param[in] file The MPI File
 *  \param[in] offset The offset from the current shared ptr
 *  \param[in] sz The number of elements to read or write
 *  \param[in] arg The last argument of the MPI_File_... function
 *  \param[in] max The maximum size to read or write at once
 *  \param[in] bsz    The size of a block in bytes (default 1U)
 *  \param[in] osz    The number of bytes between the \c start of blocks (default 1U)
 *  \param[out] d The array to read into or from
 *  \param[in] bsz
 *  \param[in] osz
 *  \return Returns the MPI error code. MPI_SUCCESS for success,
 *  MPI_ERR_IN_STATUS means the status structure should be checked.
 *
 * This function does not currently take into account collective MPI calls
 * which would have issues with the number of operations being the same for each process
 */
template <typename T, typename U = MPI_Status> inline
int io(const MFp<U> fn, const MPI_File & file, csize_t offset, csize_t sz, U & arg,
                                               size_t max, T * d, csize_t bsz = 1U, csize_t osz = 1U)
{
    int err = MPI_SUCCESS;

    max /= osz;
    csize_t q = sz / max;
    csize_t r = sz % max;

    for (size_t i = 0U; i < q && err == MPI_SUCCESS; i++)
        err = fn(file, MPI_Offset(offset + osz*i*max), &d[bsz*i*max], max, MPIType<T>(), &arg);

    return (err == MPI_SUCCESS ? fn(file, MPI_Offset(offset + osz*q*max), &d[bsz*q*max], r, MPIType<T>(), &arg) : err);
}

/*! Set a view on a file so that a read of blocks separated by (stride-block) bytes appears contiguous
 *  \param[in] file The MPI-IO file handle
 *  \param[in] info The info structure to use
 *  \param[in] offset The offset in bytes from the start of the file
 *  \param[in] block The block size in bytes
 *  \param[in] stride The stride size in bytes block start to block start
 *  \param[in] count The number of blocks
 *  \param[out] type The datatype which will have been used to create a view
 *  \return Return an MPI error code.
 */
int strideView(MPI_File file, MPI_Info info, MPI_Offset offset, int block, MPI_Aint stride, int count, MPI_Datatype * type)
{
    int err = MPI_Type_create_hvector(count, block, stride, MPI_CHAR, type);
    if (err != MPI_SUCCESS)
        return err;

    err = MPI_Type_commit(type);
    if (err != MPI_SUCCESS)
        return err;

    return MPI_File_set_view(file, offset, MPI_CHAR, *type, "native", info);
}

/*! The size of the fabric
 *  \return Returns the size of the packet sizes to the storage in bytes
 *  \todo TODO: Implement a proper check
 */
constexpr size_t getFabricPacketSz(void)
{
    return 4U*1024U*1024U;
}

/*! \brief This function exists to hide the const from the MPI_File_write_at function signature
 *  \param[in] f The MPI file handle
 *  \param[in] o The offset in bytes from the current internal shared pointer
 *  \param[in] d The array to read data output from
 *  \param[in] s The amount of data to write to disk in terms of datatypes
 *  \param[in] da The MPI datatype
 *  \param[in] st The MPI status structure
 *  \return Returns the associated MPI error code.
 */
int mpiio_write_at(MPI_File f, MPI_Offset o, void * d, int s, MPI_Datatype da, MPI_Status * st)
{
    return MPI_File_write_at(f, o, d, s, da, st);
}

///////////////////////////////////////////////////////////////////////////////////////////////////
/////////////////////////////    Class functions    ///////////////////////////////////////////////
///////////////////////////////////////////////////////////////////////////////////////////////////

///////////////////////////////      Constructor & Destructor      ///////////////////////////////
MPIIOOpt::MPIIOOpt(void)
{
    mode = MPI_MODE_RDONLY | MPI_MODE_UNIQUE_OPEN;
    info = MPI_INFO_NULL;
    fcomm = MPI_COMM_SELF;
    maxSize = getLim<int32_t>();
}

MPIIO::MPIIO(Piol piol_, const std::string name_, const MPIIOOpt & opt) : PIOL::Data::Interface(piol_, name_)
{
    maxSize = opt.maxSize;
    info = opt.info;

    MPI_Aint lb, esz;
    int err = MPI_Type_get_true_extent(MPI_CHAR, &lb, &esz);
    printErr(*piol, name, Log::Layer::Data, err, nullptr, "Getting MPI extent failed");

    if (esz != 1)
        piol->record(name, Log::Layer::Data, Log::Status::Error, "MPI_CHAR extent is bigger than one.", Log::Verb::None);

    fcomm = opt.fcomm;

    err = MPI_File_open(fcomm, name.data(), opt.mode, opt.info, &file);
    printErr(*piol, name, Log::Layer::Data, err, nullptr, "MPI_File_open failure");

    if (err != MPI_SUCCESS)
    {
        int err = MPI_File_set_view(file, 0, MPI_CHAR, MPI_CHAR, "native", info);
        printErr(*piol, name, Log::Layer::Data, err, nullptr, "MPIIO Constructor failed to set a view");
    }
}

MPIIO::~MPIIO(void)
{
    if (file != MPI_FILE_NULL)
        MPI_File_close(&file);
}

///////////////////////////////////       Member functions      ///////////////////////////////////
size_t MPIIO::getFileSz() const
{
    MPI_Offset fsz;
    int err = MPI_File_get_size(file, &fsz);
    printErr(*piol, name, Log::Layer::Data, err, nullptr, "error getting the file size");
    return size_t(fsz);
}

void MPIIO::setFileSz(csize_t sz) const
{
    int err = MPI_File_preallocate(file, MPI_Offset(sz));
    printErr(*piol, name, Log::Layer::Data, err, nullptr, "error setting the file size");
}

void MPIIO::read(csize_t offset, csize_t sz, uchar * d) const
{
    MPI_Status arg;
    int err = io<uchar, MPI_Status>(MPI_File_read_at, file, offset, sz, arg, maxSize, d);
    printErr(*piol, name, Log::Layer::Data, err, &arg, " non-collective read Failure\n");
}

<<<<<<< HEAD
void MPIIO::readv(csize_t offset, csize_t bsz, csize_t osz, csize_t nb, uchar * d) const
=======
#warning document strideView function
int strideView(MPI_File file, MPI_Info info, MPI_Offset offset, int block, MPI_Aint stride, int count, MPI_Datatype * type)
{
    int err = MPI_Type_create_hvector(count, block, stride, MPI_CHAR, type);
    if (err != MPI_SUCCESS)
        return err;

    err = MPI_Type_commit(type);
    if (err != MPI_SUCCESS)
        return err;

    err = MPI_File_set_view(file, offset, MPI_CHAR, *type, "native", info);
    return err;
}

//TODO: Currently this implementation has a known issue with big sizes.
//The idea is to get views working first, then address that.
void MPIIO::readSmall(csize_t offset, csize_t bsz, csize_t osz, csize_t nb, uchar * d) const
>>>>>>> 29f6d7ec
{
    if (nb*osz > size_t(maxSize))
    {
        std::string msg = "(nb, bsz, osz) = (" + std::to_string(nb) + ", "
                                               + std::to_string(bsz) + ", "
                                               + std::to_string(osz) + ")";
        piol->record(name, Log::Layer::Data, Log::Status::Error, "Read overflows MPI settings: " + msg, Log::Verb::None);
    }

    //Set a view so that MPI_File_read... functions only see contiguous data.
    MPI_Datatype view;
    int err = strideView(file, info, offset, bsz, osz, nb, &view);
    printErr(*piol, name, Log::Layer::Data, err, NULL, "Failed to set a view for reading.");

<<<<<<< HEAD
    read(0U, nb*bsz, d);
=======
    MPIIO::read(0U, nb*bsz, d);
>>>>>>> 29f6d7ec

    //Reset the view.
    MPI_File_set_view(file, 0, MPI_CHAR, MPI_CHAR, "native", info);
    MPI_Type_free(&view);
}

void MPIIO::read(csize_t offset, csize_t bsz, csize_t osz, csize_t nb, uchar * d) const
{
    /*
     *  If the bsz size is very large, we may as well read do this as a sequence of separate reads.
     *  If MPI_Aint ignores the spec, then we are also constrained to this.
     *  TODO: Investigate which limit is the optimal choice if the need arises
    */
    if (bsz > getFabricPacketSz() || (sizeof(MPI_Aint) < sizeof(size_t) && osz > maxSize))
        for (size_t i = 0; i < nb; i++)
            read(offset+i*osz, bsz, d);

    auto viewIO = [this, offset, bsz, osz]
        (MPI_File file, MPI_Offset off, void * d, int numb, MPI_Datatype da, MPI_Status * stat) -> int
        {
            readv(off, bsz, osz, size_t(numb), static_cast<uchar *>(d));
            return MPI_SUCCESS;
        };

    MPI_Status stat;
    int err = io<uchar, MPI_Status>(viewIO, file, offset, nb, stat, maxSize, d, bsz, osz);
    printErr(*piol, name, Log::Layer::Data, err, NULL, "Failed to read data over the integer limit.");
}

void MPIIO::writev(csize_t offset, csize_t bsz, csize_t osz, csize_t nb, const uchar * d) const
{
    if (nb*osz > size_t(maxSize))
    {
        std::string msg = "(nb, bsz, osz) = (" + std::to_string(nb) + ", "
                                               + std::to_string(bsz) + ", "
                                               + std::to_string(osz) + ")";
        piol->record(name, Log::Layer::Data, Log::Status::Error, "Write overflows MPI settings: " + msg, Log::Verb::None);
    }

    //Set a view so that MPI_File_read... functions only see contiguous data.
    MPI_Datatype view;
    int err = strideView(file, info, offset, bsz, osz, nb, &view);
    printErr(*piol, name, Log::Layer::Data, err, NULL, "Failed to set a view for reading.");

    write(0U, nb*bsz, d);

    //Reset the view.
    MPI_File_set_view(file, 0, MPI_CHAR, MPI_CHAR, "native", info);
    MPI_Type_free(&view);
}

void MPIIO::write(csize_t offset, csize_t sz, const uchar * d) const
{
    MPI_Status arg;
    int err = io<uchar, MPI_Status>(mpiio_write_at, file, offset, sz, arg, maxSize, const_cast<uchar *>(d));
    printErr(*piol, name, Log::Layer::Data, err, &arg, "Non-collective read failure.");
}

void MPIIO::write(csize_t offset, csize_t bsz, csize_t osz, csize_t nb, const uchar * d) const
{
    /*
     *  If the bsz size is very large, we may as well read do this as a sequence of separate reads.
     *  If MPI_Aint ignores the spec, then we are also contrained to this.
     *  TODO: Investigate which limit is the optimal choice if the need arises
    */
    if (bsz > getFabricPacketSz() || (sizeof(MPI_Aint) < sizeof(size_t) && osz > maxSize))
        for (size_t i = 0; i < nb; i++)
            write(offset+i*osz, bsz, d);

    auto viewIO = [this, offset, bsz, osz]
        (MPI_File file, MPI_Offset off, void * d, int numb, MPI_Datatype da, MPI_Status * stat) -> int
        {
            writev(off, bsz, osz, size_t(numb), static_cast<uchar *>(d));
            return MPI_SUCCESS;
        };

    MPI_Status stat;
    int err = io<uchar, MPI_Status>(viewIO, file, offset, nb, stat, maxSize, const_cast<uchar *>(d), bsz, osz);
    printErr(*piol, name, Log::Layer::Data, err, NULL, "Failed to read data over the integer limit.");
}
}}<|MERGE_RESOLUTION|>--- conflicted
+++ resolved
@@ -15,27 +15,12 @@
 ///////////////////////////////////////////////////////////////////////////////////////////////////
 /////////////////////////////       Non-Class       ///////////////////////////////////////////////
 ///////////////////////////////////////////////////////////////////////////////////////////////////
-<<<<<<< HEAD
-=======
-static MPI_File mopen(ExSeisPIOL & piol, MPI_Comm comm, const MPIIOOpt & opt, const std::string name)
-{
-    MPI_File file = MPI_FILE_NULL;
-    int err = MPI_File_open(comm, name.data(), opt.mode, opt.info, &file);
-
-    printErr(piol, name, Log::Layer::Data, err, nullptr, "MPI_File_open failure");
-
-    //I assume this check condition is unnecessary but the spec does not explicitly say what state
-    //file is in when there is an error.
-    return (err != MPI_SUCCESS ? MPI_FILE_NULL : file);
-}
->>>>>>> 29f6d7ec
 
 /*! \brief This templated function pointer type allows us to refer to MPI functions more compactly.
  */
 template <typename U>
 using MFp = std::function<int(MPI_File, MPI_Offset, void *, int, MPI_Datatype, U *)>;
 
-#warning document bsz & osz
 /*! \brief The MPI-IO inline template function for dealing with
  *  integer limits for reading and writing in MPI-IO.
  *  \tparam T The type of the array being read to or from.
@@ -49,8 +34,6 @@
  *  \param[in] bsz    The size of a block in bytes (default 1U)
  *  \param[in] osz    The number of bytes between the \c start of blocks (default 1U)
  *  \param[out] d The array to read into or from
- *  \param[in] bsz
- *  \param[in] osz
  *  \return Returns the MPI error code. MPI_SUCCESS for success,
  *  MPI_ERR_IN_STATUS means the status structure should be checked.
  *
@@ -184,28 +167,7 @@
     printErr(*piol, name, Log::Layer::Data, err, &arg, " non-collective read Failure\n");
 }
 
-<<<<<<< HEAD
 void MPIIO::readv(csize_t offset, csize_t bsz, csize_t osz, csize_t nb, uchar * d) const
-=======
-#warning document strideView function
-int strideView(MPI_File file, MPI_Info info, MPI_Offset offset, int block, MPI_Aint stride, int count, MPI_Datatype * type)
-{
-    int err = MPI_Type_create_hvector(count, block, stride, MPI_CHAR, type);
-    if (err != MPI_SUCCESS)
-        return err;
-
-    err = MPI_Type_commit(type);
-    if (err != MPI_SUCCESS)
-        return err;
-
-    err = MPI_File_set_view(file, offset, MPI_CHAR, *type, "native", info);
-    return err;
-}
-
-//TODO: Currently this implementation has a known issue with big sizes.
-//The idea is to get views working first, then address that.
-void MPIIO::readSmall(csize_t offset, csize_t bsz, csize_t osz, csize_t nb, uchar * d) const
->>>>>>> 29f6d7ec
 {
     if (nb*osz > size_t(maxSize))
     {
@@ -220,11 +182,7 @@
     int err = strideView(file, info, offset, bsz, osz, nb, &view);
     printErr(*piol, name, Log::Layer::Data, err, NULL, "Failed to set a view for reading.");
 
-<<<<<<< HEAD
     read(0U, nb*bsz, d);
-=======
-    MPIIO::read(0U, nb*bsz, d);
->>>>>>> 29f6d7ec
 
     //Reset the view.
     MPI_File_set_view(file, 0, MPI_CHAR, MPI_CHAR, "native", info);
