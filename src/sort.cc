/*******************************************************************************************//*!
 *   \file
 *   \author Cathal O Broin - cathal@ichec.ie - first commit
 *   \copyright TBD. Do not distribute
 *   \date November 2016
 *   \brief The Sort Operation
 *   \details The algorithm used is a nearest neighbour approach where at each iteration
 *   the lowest valued metadata entries are moved to adjacent processes with a lower rank and a
 *   sort is performed. After the sort the highest entries are moved again to the process with a
 *   higher rank. If each process has the same traces it started off with, the sort
 *   is complete.
*//*******************************************************************************************/
#include <algorithm>
#include <iterator>
#include <functional>

#include "global.hh"
#include "ops/sort.hh"
#include "file/file.hh"
#include "share/mpi.hh"

namespace PIOL { namespace File {
/*! Wait on two requests to finish. The largest and smallest rank only wait on one request.
 *  \param[in] piol The PIOL object.
 *  \param[in] req1 The request that all processes except rank of numRank-1 wait on.
 *  \param[in] req2 The request that all processes except rank of 0 wait on..
 */
void Wait(ExSeisPIOL * piol, std::vector<MPI_Request> req1, std::vector<MPI_Request> req2)
{
    MPI_Status stat;
    int err;
    if (piol->comm->getRank() != piol->comm->getNumRank()-1)
        for (size_t i = 0; i < req1.size(); i++)
        {
            err = MPI_Wait(&req1[i], &stat);
            printErr(piol->log.get(), "", Log::Layer::Ops, err, &stat, "Sort Rcv error");
        }
    if (piol->comm->getRank())
        for (size_t i = 0; i < req2.size(); i++)
        {
            err = MPI_Wait(&req2[i], &stat);
            printErr(piol->log.get(), "", Log::Layer::Ops, err, &stat, "Sort Snd error");
        }
}

/*! Send objects from the current processes to the process one rank higher if
 *  such a process exists. Objects are taken from the end of a vector.
 *  Receiving processes put the objects at the start of their vector.
 *  \tparam T Type of vector
 *  \param[in] piol The PIOL object.
 *  \param[in] regionSz The size of data to send/receive.
 *  \param[in,out] dat Vector to be accessed
 */
template <class T>
void sendRight(ExSeisPIOL * piol, size_t regionSz, std::vector<T> & dat)
{
    size_t rank = piol->comm->getRank();
    size_t cnt = regionSz * sizeof(T);
    std::vector<MPI_Request> rsnd(1);
    std::vector<MPI_Request> rrcv(1);

    if (rank)
    {
        int err = MPI_Irecv(dat.data(), cnt, MPI_CHAR, rank-1, 1, MPI_COMM_WORLD, &rrcv[0]);
        printErr(piol->log.get(), "", Log::Layer::Ops, err, NULL, "Sort MPI_Recv error");
    }
    if (rank != piol->comm->getNumRank()-1)
    {
        int err = MPI_Isend(&dat[dat.size()-regionSz], cnt, MPI_CHAR, rank+1, 1, MPI_COMM_WORLD, &rsnd[0]);
        printErr(piol->log.get(), "", Log::Layer::Ops, err, NULL, "Sort MPI_Send error");
    }
    Wait(piol, rsnd, rrcv);
}

/*! Send objects from the current processes to the process one rank lower if
 *  such a process exists. Objects are taken from the start of a vector.
 *  Receiving processes put the objects at the end of their vector.
 *  \tparam T Type of vector
 *  \param[in] piol The PIOL object.
 *  \param[in] regionSz The size of data to send/receive.
 *  \param[in,out] dat Vector to be accessed
 */
template <class T>
void sendLeft(ExSeisPIOL * piol, size_t regionSz, std::vector<T> & dat)
{
    size_t rank = piol->comm->getRank();
    size_t cnt = regionSz * sizeof(T);
    std::vector<MPI_Request> rsnd(1);
    std::vector<MPI_Request> rrcv(1);

    if (rank)
    {
        int err = MPI_Isend(dat.data(), cnt, MPI_CHAR, rank-1, 0, MPI_COMM_WORLD, &rsnd[0]);
        printErr(piol->log.get(), "", Log::Layer::Ops, err, NULL, "Sort MPI_Send error");
    }
    if (rank != piol->comm->getNumRank()-1)
    {
        int err = MPI_Irecv(&dat[dat.size()-regionSz], cnt, MPI_CHAR, rank+1, 0, MPI_COMM_WORLD, &rrcv[0]);
        printErr(piol->log.get(), "", Log::Layer::Ops, err, NULL, "Sort MPI_Recv error");
    }
    Wait(piol, rrcv, rsnd);
}

/*! Send objects from the current processes to the process one rank higher if
 *  such a process exists. Objects are taken from the end of a vector.
 *  Receiving processes put the objects at the start of their vector.
 *  \tparam T Type of vector
 *  \param[in] piol The PIOL object.
 *  \param[in] regionSz The size of data to send/receive.
 *  \param[in,out] dat Vector to be accessed
 */
template <>
void sendRight<Param>(ExSeisPIOL * piol, size_t regionSz, std::vector<Param> & dat)
{
    Param sprm(dat[0].r, regionSz);
    Param rprm(dat[0].r, regionSz);

    size_t rank = piol->comm->getRank();
    std::vector<MPI_Request> rsnd(4);
    std::vector<MPI_Request> rrcv(4);

    Log::Logger * log = piol->log.get();
    auto err = [log] (int errc, std::string msg, size_t i) -> void
        {
            printErr(log, "", Log::Layer::Ops, errc, NULL, msg + std::to_string(i));
        };
    if (rank)
    {
        std::string msg = "Sort right MPI_Irecv error ";
        err(MPI_Irecv(rprm.f.data(), rprm.f.size() * sizeof(geom_t), MPI_CHAR, rank-1, 0, MPI_COMM_WORLD, &rrcv[0]), msg, 1);
        err(MPI_Irecv(rprm.i.data(), rprm.i.size() * sizeof(llint),  MPI_CHAR, rank-1, 0, MPI_COMM_WORLD, &rrcv[1]), msg, 2);
        err(MPI_Irecv(rprm.s.data(), rprm.s.size() * sizeof(short),  MPI_CHAR, rank-1, 0, MPI_COMM_WORLD, &rrcv[2]), msg, 3);
        err(MPI_Irecv(rprm.t.data(), rprm.t.size() * sizeof(size_t), MPI_CHAR, rank-1, 0, MPI_COMM_WORLD, &rrcv[3]), msg, 4);
    }
    if (rank != piol->comm->getNumRank()-1)
    {
        for (size_t i = 0; i < regionSz; i++)
            cpyPrm(0U, &dat[i+dat.size()-regionSz], i, &sprm);

        std::string msg = "Sort right MPI_Isend error ";
        err(MPI_Isend(sprm.f.data(), sprm.f.size() * sizeof(geom_t), MPI_CHAR, rank+1, 0, MPI_COMM_WORLD, &rsnd[0]), msg, 1);
        err(MPI_Isend(sprm.i.data(), sprm.i.size() * sizeof(llint),  MPI_CHAR, rank+1, 0, MPI_COMM_WORLD, &rsnd[1]), msg, 2);
        err(MPI_Isend(sprm.s.data(), sprm.s.size() * sizeof(short),  MPI_CHAR, rank+1, 0, MPI_COMM_WORLD, &rsnd[2]), msg, 3);
        err(MPI_Isend(sprm.t.data(), sprm.t.size() * sizeof(size_t), MPI_CHAR, rank+1, 0, MPI_COMM_WORLD, &rsnd[3]), msg, 4);
    }
    Wait(piol, rsnd, rrcv);

    if (rank)
        for (size_t i = 0; i < regionSz; i++)
            cpyPrm(i, &rprm, 0U, &dat[i]);
}

/*! Send objects from the current processes to the process one rank lower if
 *  such a process exists. Objects are taken from the start of a vector.
 *  Receiving processes put the objects at the end of their vector.
 *  \tparam T Type of vector
 *  \param[in] piol The PIOL object.
 *  \param[in] regionSz The size of data to send/receive.
 *  \param[in,out] dat Vector to be accessed
 */
template <>
void sendLeft<Param>(ExSeisPIOL * piol, size_t regionSz, std::vector<Param> & dat)
{
    Param sprm(dat[0].r, regionSz);
    Param rprm(dat[0].r, regionSz);

    size_t rank = piol->comm->getRank();
    std::vector<MPI_Request> rsnd(4);
    std::vector<MPI_Request> rrcv(4);

    Log::Logger * log = piol->log.get();
    auto err = [log] (int errc, std::string msg, size_t i) -> void
        {
            printErr(log, "", Log::Layer::Ops, errc, NULL, msg + std::to_string(i));
        };

    if (rank)
    {
        for (size_t i = 0; i < regionSz; i++)
            cpyPrm(0U, &dat[i], i, &sprm);

        std::string msg = "Sort left MPI_Irecv error ";
        err(MPI_Isend(sprm.f.data(), sprm.f.size() * sizeof(geom_t), MPI_CHAR, rank-1, 1, MPI_COMM_WORLD, &rsnd[0]), msg, 1);
        err(MPI_Isend(sprm.i.data(), sprm.i.size() * sizeof(llint),  MPI_CHAR, rank-1, 1, MPI_COMM_WORLD, &rsnd[1]), msg, 2);
        err(MPI_Isend(sprm.s.data(), sprm.s.size() * sizeof(short),  MPI_CHAR, rank-1, 1, MPI_COMM_WORLD, &rsnd[2]), msg, 3);
        err(MPI_Isend(sprm.t.data(), sprm.t.size() * sizeof(size_t), MPI_CHAR, rank-1, 1, MPI_COMM_WORLD, &rsnd[3]), msg, 4);
    }
    if (rank != piol->comm->getNumRank()-1)
    {
        std::string msg = "Sort left MPI_Isend error ";
        err(MPI_Irecv(rprm.f.data(), rprm.f.size() * sizeof(geom_t), MPI_CHAR, rank+1, 1, MPI_COMM_WORLD, &rrcv[0]), msg, 1);
        err(MPI_Irecv(rprm.i.data(), rprm.i.size() * sizeof(llint),  MPI_CHAR, rank+1, 1, MPI_COMM_WORLD, &rrcv[1]), msg, 2);
        err(MPI_Irecv(rprm.s.data(), rprm.s.size() * sizeof(short),  MPI_CHAR, rank+1, 1, MPI_COMM_WORLD, &rrcv[2]), msg, 3);
        err(MPI_Irecv(rprm.t.data(), rprm.t.size() * sizeof(size_t), MPI_CHAR, rank+1, 1, MPI_COMM_WORLD, &rrcv[3]), msg, 4);
    }

    Wait(piol, rrcv, rsnd);

    if (rank != piol->comm->getNumRank()-1)
        for (size_t i = 0; i < regionSz; i++)
            cpyPrm(i, &rprm, 0U, &dat[i+dat.size()-regionSz]);
}



/*! Function to sort a given vector by a nearest neighbour approach.
 *  \tparam T Type of vector
 *  \param[in] piol The PIOL object.
 *  \param[in] regionSz The size of the region which will be shared
 *  \param[in] nt The total number of objects in all of the vectors across the processes
 *  \param[in,out] dat The vector to sort
 *  \param[in] comp The function to use for less-than comparisons between objects in the
 *                  vector.
 */
template <class T>
void sort(ExSeisPIOL * piol, size_t regionSz, std::vector<T> & temp1, std::vector<T> & dat, Compare<T> comp = nullptr)
{
    size_t lnt = dat.size();
    size_t numRank = piol->comm->getNumRank();
    size_t rank = piol->comm->getRank();
    size_t edge1 = (rank ? regionSz : 0U);
    size_t edge2 = (rank != numRank-1 ? regionSz : 0U);

    if (comp != nullptr)
        std::sort(dat.begin(), dat.begin() + lnt, comp);
    else
        std::sort(dat.begin(), dat.begin() + lnt);

    std::copy(dat.begin(), dat.end(), temp1.begin());
    std::vector<T> temp2;
    while (numRank > 1) //Infinite loop if there is more than one process, otherwise no loop
    {
        temp2 = temp1;
        sendLeft(piol, regionSz, temp1);

        if (comp != nullptr)
            std::sort(temp1.begin() + edge1, temp1.end(), comp);
        else
            std::sort(temp1.begin() + edge1, temp1.end()); // default pair sorting is first then second

        sendRight(piol, regionSz, temp1);

        if (comp != nullptr)
            std::sort(temp1.begin(), temp1.end() - edge2, comp);
        else
            std::sort(temp1.begin(), temp1.end() - edge2);

        int reduced = 0;
        for (size_t j = 0; j < lnt && !reduced; j++)
            reduced += (temp1[j] != temp2[j]);
        int greduced = 1;

        int err = MPI_Allreduce(&reduced, &greduced, 1, MPI_INT, MPI_SUM, MPI_COMM_WORLD);
        printErr(piol->log.get(), "", Log::Layer::Ops, err, NULL, "Sort MPI_Allreduce error");

        if (!greduced)
            break;
    }
    for (size_t i = 0; i < lnt; i++)
        dat[i] = temp1[i];
}

<<<<<<< HEAD
std::vector<size_t> sort(ExSeisPIOL * piol, size_t nt, size_t offset, Param * prm, Compare<Param> comp)
=======
/*! Function to sort the metadata in a Param struct. The Param vector is used internally
 *  to allow random-access iterator support.
 *  \param[in] piol The PIOL object.
 *  \param[in] nt The number of traces to process (across all processes).
 *  \param[in] offset The offset for the local process
 *  \param[in,out] prm The parameter structure to sort
 *  \param[in] comp The Param function to use for less-than comparisons between objects in the
 *                  vector. It assumes each Param structure has exactly one entry.
 *  \return Return the correct order of traces from those which are smallest with respect to the comp function.
 *          i.e. returns global offset positions of traces in sorted order
 */
std::vector<size_t> Sort(ExSeisPIOL * piol, size_t nt, size_t offset, Param * prm, Compare<Param> comp)
>>>>>>> 74817a87
{
    size_t lnt = prm->size();
    size_t memSz = (prm->f.size() + prm->i.size() + prm->s.size() + prm->t.size() + sizeof(Param) + sizeof(std::pair<size_t, size_t>)) / prm->size();
    size_t regionSz = std::min(nt / (piol->comm->getNumRank() * 4U), getLimSz(memSz));
    size_t edge2 = (piol->comm->getRank() != piol->comm->getNumRank()-1 ? regionSz : 0U);
    std::vector<Param> vprm;

    for (size_t i = 0; i < lnt; i++)
    {
        vprm.emplace_back(prm->r, 1U);
        cpyPrm(i, prm, 0, &vprm.back());
    }

    {
        std::vector<Param> temp1; //The extra vector temp1 is needed to be larger than vprm for passing values to neighbours
        for (size_t i = 0; i < lnt+edge2; i++)
            temp1.emplace_back(prm->r, 1U);

        sort(piol, regionSz, temp1, vprm, comp);
    }

    std::vector<std::pair<size_t, size_t>> plist(lnt);
    for (size_t i = 0; i < lnt; i++)
    {
        plist[i].first = getPrm<llint>(0U, Meta::tn, &vprm[i]);
        plist[i].second = offset + i;
    }

    {
        std::vector<std::pair<size_t, size_t>> temp1(lnt+edge2);

        //Work-around for bug in the intel compiler (intel/2016-u3) on Fionn with std::pair less-than operator
        #if defined(__INTEL_COMPILER)
        Compare<std::pair<size_t, size_t>> check = [](const std::pair<size_t, size_t> & e1, const std::pair<size_t, size_t> & e2) -> bool
            {
                return (e1.first < e2.first || (e1.first == e2.first && e1.second < e2.second));
            };
        sort(piol, regionSz, temp1, plist, check);
        #else
        sort(piol, regionSz, temp1, plist);
        #endif
    }

    std::vector<size_t> list(lnt);
    for (size_t i = 0; i < lnt; i++)
        list[i] = plist[i].second;
    return list;
}

<<<<<<< HEAD
}}
=======
/*! Calculate the square of the hypotenuse
 *  \param[in] sx The source x coordinate
 *  \param[in] sy The source y coordinate
 *  \param[in] rx The receiver x coordinate
 *  \param[in] ry The receiver y coordinate
 *  \return square of the hypotenuse
 */
inline geom_t off(geom_t sx, geom_t sy, geom_t rx, geom_t ry)
{
    return (sx-rx)*(sx-rx) + (sy-ry)*(sy-ry);
}

/*! For sorting by Src X, Src Y, Rcv X, Rcv Y.
 *  \param[in] e1 Structure to access jth parameter of associated Param struct.
 *  \param[in] e2 Structure to access jth parameter of associated Param struct.
 *  \return Return true if e1 is less than e2 in terms of the sort.
 */
bool lessSrcRcv(const Param & e1, const Param & e2)
{
    auto e1sx = getPrm<geom_t>(0U, Meta::xSrc, &e1);
    auto e2sx = getPrm<geom_t>(0U, Meta::xSrc, &e2);

    if (e1sx < e2sx)
        return true;
    else if (e1sx == e2sx)
    {
        auto e1sy = getPrm<geom_t>(0U, Meta::ySrc, &e1);
        auto e2sy = getPrm<geom_t>(0U, Meta::ySrc, &e2);

        if (e1sy < e2sy)
            return true;
        else if (e1sy == e2sy)
        {
            auto e1rx = getPrm<geom_t>(0U, Meta::xRcv, &e1);
            auto e2rx = getPrm<geom_t>(0U, Meta::xRcv, &e2);

            if (e1rx < e2rx)
                return true;
            else if (e1rx == e2rx)
            {
                auto e1ry = getPrm<geom_t>(0U, Meta::yRcv, &e1);
                auto e2ry = getPrm<geom_t>(0U, Meta::yRcv, &e2);

                if (e1ry < e2ry)
                    return true;
                else if (e1ry == e2ry)
                    return (getPrm<llint>(0U, Meta::tn, &e1) < getPrm<llint>(0U, Meta::tn, &e2));
            }
        }
    }
    return false;
}

bool lessSrcOff(const Param & e1, const Param & e2)
{
    auto e1sx = getPrm<geom_t>(0U, Meta::xSrc, &e1);
    auto e2sx = getPrm<geom_t>(0U, Meta::xSrc, &e2);

    if (e1sx < e2sx)
        return true;
    else if (e1sx == e2sx)
    {
        auto e1sy = getPrm<geom_t>(0U, Meta::ySrc, &e1);
        auto e2sy = getPrm<geom_t>(0U, Meta::ySrc, &e2);

        if (e1sy < e2sy)
            return true;
        else if (e1sy == e2sy)
        {
            auto e1rx = getPrm<geom_t>(0U, Meta::xRcv, &e1);
            auto e1ry = getPrm<geom_t>(0U, Meta::yRcv, &e1);
            auto off1 = off(e1sx, e1sy, e1rx, e1ry);

            auto e2rx = getPrm<geom_t>(0U, Meta::xRcv, &e2);
            auto e2ry = getPrm<geom_t>(0U, Meta::yRcv, &e2);
            auto off2 = off(e2sx, e2sy, e2rx, e2ry);

            return (off1 < off2 || (off1 == off2 && getPrm<llint>(0U, Meta::tn, &e1) < getPrm<llint>(0U, Meta::tn, &e2)));
        }
    }
    return false;
}

bool lessRcvOff(const Param & e1, const Param & e2)
{
    auto e1rx = getPrm<geom_t>(0U, Meta::xRcv, &e1);
    auto e2rx = getPrm<geom_t>(0U, Meta::xRcv, &e2);

    if (e1rx < e2rx)
        return true;
    else if (e1rx == e2rx)
    {
        auto e1ry = getPrm<geom_t>(0U, Meta::yRcv, &e1);
        auto e2ry = getPrm<geom_t>(0U, Meta::yRcv, &e2);

        if (e1ry < e2ry)
            return true;
        else if (e1ry == e2ry)
        {
            auto e1sx = getPrm<geom_t>(0U, Meta::xSrc, &e1);
            auto e1sy = getPrm<geom_t>(0U, Meta::ySrc, &e1);
            auto off1 = off(e1sx, e1sy, e1rx, e1ry);

            auto e2sx = getPrm<geom_t>(0U, Meta::xSrc, &e2);
            auto e2sy = getPrm<geom_t>(0U, Meta::ySrc, &e2);
            auto off2 = off(e2sx, e2sy, e2rx, e2ry);

            return (off1 < off2 || (off1 == off2 && getPrm<llint>(0U, Meta::tn, &e1) < getPrm<llint>(0U, Meta::tn, &e2)));
        }
    }
    return false;
}

bool lessLineOff(const Param & e1, const Param & e2)
{
    auto e1il = getPrm<llint>(0U, Meta::il, &e1);
    auto e2il = getPrm<llint>(0U, Meta::il, &e2);

    if (e1il < e2il)
        return true;
    else if (e1il == e2il)
    {
        auto e1xl = getPrm<llint>(0U, Meta::xl, &e1);
        auto e2xl = getPrm<llint>(0U, Meta::xl, &e2);
        if (e1xl < e2xl)
            return true;
        else if (e1xl == e2xl)
        {
            auto e1sx = getPrm<geom_t>(0U, Meta::xSrc, &e1);
            auto e1sy = getPrm<geom_t>(0U, Meta::ySrc, &e1);
            auto e1rx = getPrm<geom_t>(0U, Meta::xRcv, &e1);
            auto e1ry = getPrm<geom_t>(0U, Meta::yRcv, &e1);

            auto e2sx = getPrm<geom_t>(0U, Meta::xSrc, &e2);
            auto e2sy = getPrm<geom_t>(0U, Meta::ySrc, &e2);
            auto e2rx = getPrm<geom_t>(0U, Meta::xRcv, &e2);
            auto e2ry = getPrm<geom_t>(0U, Meta::yRcv, &e2);

            auto off1 = off(e1sx, e1sy, e1rx, e1ry);
            auto off2 = off(e2sx, e2sy, e2rx, e2ry);

            return (off1 < off2 || (off1 == off2 && getPrm<llint>(0U, Meta::tn, &e1) < getPrm<llint>(0U, Meta::tn, &e2)));
        }
    }
    return false;
}

bool lessOffLine(const Param & e1, const Param & e2)
{
    auto e1sx = getPrm<geom_t>(0U, Meta::xSrc, &e1);
    auto e1sy = getPrm<geom_t>(0U, Meta::ySrc, &e1);
    auto e1rx = getPrm<geom_t>(0U, Meta::xRcv, &e1);
    auto e1ry = getPrm<geom_t>(0U, Meta::yRcv, &e1);
    auto off1 = off(e1sx, e1sy, e1rx, e1ry);

    auto e2sx = getPrm<geom_t>(0U, Meta::xSrc, &e2);
    auto e2sy = getPrm<geom_t>(0U, Meta::ySrc, &e2);
    auto e2rx = getPrm<geom_t>(0U, Meta::xRcv, &e2);
    auto e2ry = getPrm<geom_t>(0U, Meta::yRcv, &e2);
    auto off2 = off(e2sx, e2sy, e2rx, e2ry);

    if (off1 < off2)
        return true;
    else if (off1 == off2)
    {
        auto e1il = getPrm<llint>(0U, Meta::il, &e1);
        auto e2il = getPrm<llint>(0U, Meta::il, &e2);
        if (e1il < e2il)
            return true;
        else if (e1il == e2il)
        {
            auto e1xl = getPrm<llint>(0U, Meta::xl, &e1);
            auto e2xl = getPrm<llint>(0U, Meta::xl, &e2);
            return (e1xl < e2xl || (e1xl == e2xl && getPrm<llint>(0U, Meta::tn, &e1) < getPrm<llint>(0U, Meta::tn, &e2)));
        }
    }
    return false;
}

std::vector<size_t> Sort(ExSeisPIOL * piol, SortType type, size_t nt, size_t offset, Param * prm)
{
    Compare<Param> comp = nullptr;
    switch (type)
    {
        default :
        case SortType::SrcRcv :
        comp = lessSrcRcv;
        break;
        case SortType::SrcOff :
        comp = lessSrcOff;
        break;
        case SortType::RcvOff :
        comp = lessRcvOff;
        break;
        case SortType::LineOff :
        comp = lessLineOff;
        break;
        case SortType::OffLine :
        comp = lessOffLine;
        break;
    }
    return Sort(piol, nt, offset, prm, comp);
}

//TODO: Make this work with SortType type;
bool checkOrder(Interface * src, std::pair<size_t , size_t> dec)
{
    Param prm(dec.second);
    src->readParam(dec.first, dec.second, &prm);
    Param prev(prm.r, 1);
    Param next(prm.r, 1);
    for (size_t i = 0; i < dec.second; i++)
    {
        cpyPrm(i, &prm, 0U, &next);

        if (i && !lessSrcRcv(prev, next))
            return false;
        std::swap(prev, next);
    }
    return true;
}
}}
>>>>>>> 74817a87
<|MERGE_RESOLUTION|>--- conflicted
+++ resolved
@@ -260,9 +260,6 @@
         dat[i] = temp1[i];
 }
 
-<<<<<<< HEAD
-std::vector<size_t> sort(ExSeisPIOL * piol, size_t nt, size_t offset, Param * prm, Compare<Param> comp)
-=======
 /*! Function to sort the metadata in a Param struct. The Param vector is used internally
  *  to allow random-access iterator support.
  *  \param[in] piol The PIOL object.
@@ -274,8 +271,7 @@
  *  \return Return the correct order of traces from those which are smallest with respect to the comp function.
  *          i.e. returns global offset positions of traces in sorted order
  */
-std::vector<size_t> Sort(ExSeisPIOL * piol, size_t nt, size_t offset, Param * prm, Compare<Param> comp)
->>>>>>> 74817a87
+std::vector<size_t> sort(ExSeisPIOL * piol, size_t nt, size_t offset, Param * prm, Compare<Param> comp)
 {
     size_t lnt = prm->size();
     size_t memSz = (prm->f.size() + prm->i.size() + prm->s.size() + prm->t.size() + sizeof(Param) + sizeof(std::pair<size_t, size_t>)) / prm->size();
@@ -324,230 +320,4 @@
         list[i] = plist[i].second;
     return list;
 }
-
-<<<<<<< HEAD
-}}
-=======
-/*! Calculate the square of the hypotenuse
- *  \param[in] sx The source x coordinate
- *  \param[in] sy The source y coordinate
- *  \param[in] rx The receiver x coordinate
- *  \param[in] ry The receiver y coordinate
- *  \return square of the hypotenuse
- */
-inline geom_t off(geom_t sx, geom_t sy, geom_t rx, geom_t ry)
-{
-    return (sx-rx)*(sx-rx) + (sy-ry)*(sy-ry);
-}
-
-/*! For sorting by Src X, Src Y, Rcv X, Rcv Y.
- *  \param[in] e1 Structure to access jth parameter of associated Param struct.
- *  \param[in] e2 Structure to access jth parameter of associated Param struct.
- *  \return Return true if e1 is less than e2 in terms of the sort.
- */
-bool lessSrcRcv(const Param & e1, const Param & e2)
-{
-    auto e1sx = getPrm<geom_t>(0U, Meta::xSrc, &e1);
-    auto e2sx = getPrm<geom_t>(0U, Meta::xSrc, &e2);
-
-    if (e1sx < e2sx)
-        return true;
-    else if (e1sx == e2sx)
-    {
-        auto e1sy = getPrm<geom_t>(0U, Meta::ySrc, &e1);
-        auto e2sy = getPrm<geom_t>(0U, Meta::ySrc, &e2);
-
-        if (e1sy < e2sy)
-            return true;
-        else if (e1sy == e2sy)
-        {
-            auto e1rx = getPrm<geom_t>(0U, Meta::xRcv, &e1);
-            auto e2rx = getPrm<geom_t>(0U, Meta::xRcv, &e2);
-
-            if (e1rx < e2rx)
-                return true;
-            else if (e1rx == e2rx)
-            {
-                auto e1ry = getPrm<geom_t>(0U, Meta::yRcv, &e1);
-                auto e2ry = getPrm<geom_t>(0U, Meta::yRcv, &e2);
-
-                if (e1ry < e2ry)
-                    return true;
-                else if (e1ry == e2ry)
-                    return (getPrm<llint>(0U, Meta::tn, &e1) < getPrm<llint>(0U, Meta::tn, &e2));
-            }
-        }
-    }
-    return false;
-}
-
-bool lessSrcOff(const Param & e1, const Param & e2)
-{
-    auto e1sx = getPrm<geom_t>(0U, Meta::xSrc, &e1);
-    auto e2sx = getPrm<geom_t>(0U, Meta::xSrc, &e2);
-
-    if (e1sx < e2sx)
-        return true;
-    else if (e1sx == e2sx)
-    {
-        auto e1sy = getPrm<geom_t>(0U, Meta::ySrc, &e1);
-        auto e2sy = getPrm<geom_t>(0U, Meta::ySrc, &e2);
-
-        if (e1sy < e2sy)
-            return true;
-        else if (e1sy == e2sy)
-        {
-            auto e1rx = getPrm<geom_t>(0U, Meta::xRcv, &e1);
-            auto e1ry = getPrm<geom_t>(0U, Meta::yRcv, &e1);
-            auto off1 = off(e1sx, e1sy, e1rx, e1ry);
-
-            auto e2rx = getPrm<geom_t>(0U, Meta::xRcv, &e2);
-            auto e2ry = getPrm<geom_t>(0U, Meta::yRcv, &e2);
-            auto off2 = off(e2sx, e2sy, e2rx, e2ry);
-
-            return (off1 < off2 || (off1 == off2 && getPrm<llint>(0U, Meta::tn, &e1) < getPrm<llint>(0U, Meta::tn, &e2)));
-        }
-    }
-    return false;
-}
-
-bool lessRcvOff(const Param & e1, const Param & e2)
-{
-    auto e1rx = getPrm<geom_t>(0U, Meta::xRcv, &e1);
-    auto e2rx = getPrm<geom_t>(0U, Meta::xRcv, &e2);
-
-    if (e1rx < e2rx)
-        return true;
-    else if (e1rx == e2rx)
-    {
-        auto e1ry = getPrm<geom_t>(0U, Meta::yRcv, &e1);
-        auto e2ry = getPrm<geom_t>(0U, Meta::yRcv, &e2);
-
-        if (e1ry < e2ry)
-            return true;
-        else if (e1ry == e2ry)
-        {
-            auto e1sx = getPrm<geom_t>(0U, Meta::xSrc, &e1);
-            auto e1sy = getPrm<geom_t>(0U, Meta::ySrc, &e1);
-            auto off1 = off(e1sx, e1sy, e1rx, e1ry);
-
-            auto e2sx = getPrm<geom_t>(0U, Meta::xSrc, &e2);
-            auto e2sy = getPrm<geom_t>(0U, Meta::ySrc, &e2);
-            auto off2 = off(e2sx, e2sy, e2rx, e2ry);
-
-            return (off1 < off2 || (off1 == off2 && getPrm<llint>(0U, Meta::tn, &e1) < getPrm<llint>(0U, Meta::tn, &e2)));
-        }
-    }
-    return false;
-}
-
-bool lessLineOff(const Param & e1, const Param & e2)
-{
-    auto e1il = getPrm<llint>(0U, Meta::il, &e1);
-    auto e2il = getPrm<llint>(0U, Meta::il, &e2);
-
-    if (e1il < e2il)
-        return true;
-    else if (e1il == e2il)
-    {
-        auto e1xl = getPrm<llint>(0U, Meta::xl, &e1);
-        auto e2xl = getPrm<llint>(0U, Meta::xl, &e2);
-        if (e1xl < e2xl)
-            return true;
-        else if (e1xl == e2xl)
-        {
-            auto e1sx = getPrm<geom_t>(0U, Meta::xSrc, &e1);
-            auto e1sy = getPrm<geom_t>(0U, Meta::ySrc, &e1);
-            auto e1rx = getPrm<geom_t>(0U, Meta::xRcv, &e1);
-            auto e1ry = getPrm<geom_t>(0U, Meta::yRcv, &e1);
-
-            auto e2sx = getPrm<geom_t>(0U, Meta::xSrc, &e2);
-            auto e2sy = getPrm<geom_t>(0U, Meta::ySrc, &e2);
-            auto e2rx = getPrm<geom_t>(0U, Meta::xRcv, &e2);
-            auto e2ry = getPrm<geom_t>(0U, Meta::yRcv, &e2);
-
-            auto off1 = off(e1sx, e1sy, e1rx, e1ry);
-            auto off2 = off(e2sx, e2sy, e2rx, e2ry);
-
-            return (off1 < off2 || (off1 == off2 && getPrm<llint>(0U, Meta::tn, &e1) < getPrm<llint>(0U, Meta::tn, &e2)));
-        }
-    }
-    return false;
-}
-
-bool lessOffLine(const Param & e1, const Param & e2)
-{
-    auto e1sx = getPrm<geom_t>(0U, Meta::xSrc, &e1);
-    auto e1sy = getPrm<geom_t>(0U, Meta::ySrc, &e1);
-    auto e1rx = getPrm<geom_t>(0U, Meta::xRcv, &e1);
-    auto e1ry = getPrm<geom_t>(0U, Meta::yRcv, &e1);
-    auto off1 = off(e1sx, e1sy, e1rx, e1ry);
-
-    auto e2sx = getPrm<geom_t>(0U, Meta::xSrc, &e2);
-    auto e2sy = getPrm<geom_t>(0U, Meta::ySrc, &e2);
-    auto e2rx = getPrm<geom_t>(0U, Meta::xRcv, &e2);
-    auto e2ry = getPrm<geom_t>(0U, Meta::yRcv, &e2);
-    auto off2 = off(e2sx, e2sy, e2rx, e2ry);
-
-    if (off1 < off2)
-        return true;
-    else if (off1 == off2)
-    {
-        auto e1il = getPrm<llint>(0U, Meta::il, &e1);
-        auto e2il = getPrm<llint>(0U, Meta::il, &e2);
-        if (e1il < e2il)
-            return true;
-        else if (e1il == e2il)
-        {
-            auto e1xl = getPrm<llint>(0U, Meta::xl, &e1);
-            auto e2xl = getPrm<llint>(0U, Meta::xl, &e2);
-            return (e1xl < e2xl || (e1xl == e2xl && getPrm<llint>(0U, Meta::tn, &e1) < getPrm<llint>(0U, Meta::tn, &e2)));
-        }
-    }
-    return false;
-}
-
-std::vector<size_t> Sort(ExSeisPIOL * piol, SortType type, size_t nt, size_t offset, Param * prm)
-{
-    Compare<Param> comp = nullptr;
-    switch (type)
-    {
-        default :
-        case SortType::SrcRcv :
-        comp = lessSrcRcv;
-        break;
-        case SortType::SrcOff :
-        comp = lessSrcOff;
-        break;
-        case SortType::RcvOff :
-        comp = lessRcvOff;
-        break;
-        case SortType::LineOff :
-        comp = lessLineOff;
-        break;
-        case SortType::OffLine :
-        comp = lessOffLine;
-        break;
-    }
-    return Sort(piol, nt, offset, prm, comp);
-}
-
-//TODO: Make this work with SortType type;
-bool checkOrder(Interface * src, std::pair<size_t , size_t> dec)
-{
-    Param prm(dec.second);
-    src->readParam(dec.first, dec.second, &prm);
-    Param prev(prm.r, 1);
-    Param next(prm.r, 1);
-    for (size_t i = 0; i < dec.second; i++)
-    {
-        cpyPrm(i, &prm, 0U, &next);
-
-        if (i && !lessSrcRcv(prev, next))
-            return false;
-        std::swap(prev, next);
-    }
-    return true;
-}
-}}
->>>>>>> 74817a87
+}}