--- conflicted
+++ resolved
@@ -284,11 +284,7 @@
  */
 template <class T>
 std::unique_ptr<typename std::enable_if<std::is_base_of<File::ReadInterface, T>::value, T>::type>
-<<<<<<< HEAD
-makeFile(std::shared_ptr<ExSeisPIOL> piol, const std::string name)
-=======
-makeFile(Piol piol, const std::string & name)
->>>>>>> 484a9b2c
+makeFile(std::shared_ptr<ExSeisPIOL> piol, const std::string & name)
 {
     return  std::make_unique<T>(
         piol, name,
@@ -304,11 +300,7 @@
  */
 template <class T>
 std::unique_ptr<typename std::enable_if<std::is_base_of<File::WriteInterface, T>::value, T>::type>
-<<<<<<< HEAD
-makeFile(std::shared_ptr<ExSeisPIOL> piol, const std::string name)
-=======
-makeFile(Piol piol, const std::string & name)
->>>>>>> 484a9b2c
+makeFile(std::shared_ptr<ExSeisPIOL> piol, const std::string & name)
 {
     return std::make_unique<T>(
         piol, name,
