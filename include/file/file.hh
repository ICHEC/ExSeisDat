/*******************************************************************************************//*!
 *   \file
 *   \author Cathal O Broin - cathal@ichec.ie - first commit
 *   \copyright TBD. Do not distribute
 *   \date July 2016
 *   \brief The File layer interface
 *   \details The File layer interface is a base class which specific File implementations
 *   work off
*//*******************************************************************************************/
#ifndef PIOLFILE_INCLUDE_GUARD
#define PIOLFILE_INCLUDE_GUARD
#include "global.hh"
#include "share/param.hh"

namespace PIOL { namespace File {
<<<<<<< HEAD
=======

struct Rule;

/*! Derived class for initialising the trace parameter structure
 *  and storing a structure with the necessary rules.
 */
struct Param
{
    std::vector<geom_t> f;    //!< Floating point array.
    std::vector<llint> i;     //!< Integer array.
    std::vector<int16_t> s;   //!< Short array.
    std::vector<size_t> t;    //!< trace number array.
    std::shared_ptr<Rule> r;  //!< The rules which describe the indexing of the arrays.

    /*! Allocate the basic space required to store the arrays and store the rules.
     *  \param[in] r_ The rules which describe the layout of the arrays.
     *  \param[in] sz The number of sets of trace parameters.
     */
    Param(std::shared_ptr<Rule> r_, size_t sz);
    /*! Allocate the basic space required to store the arrays and store the rules. Default rules
     *  \param[in] sz The number of sets of trace parameters.
     */
    Param(size_t sz = 1);

    /*! Return the number of sets of trace parameters.
     *  \return Number of sets
     */
    size_t size(void) const
    {
        return t.size();
    }

    /*! Estimate of the total memory used
     *  \return Return estimate in bytes.
     */
    size_t memUsage(void) const;

    /*! Less-than operator. An operator overload required for template subsitution
     *  \param[in] a The Param object to compare with
     *  \return Return true if the index of the current object is less than
     *  the right operand.
     */
    bool operator<(Param & a)
    {
        return f.size() < a.f.size();   //Arbitrary function
    }

    /*! Equality operator
     * \param[in] p Param Structure to compare with.
     * \return Return true if the structures are equivalent.
     */
    bool operator==(Param & p) const;

    /*! Not-Equal operator
     * \param[in] p Param Structure to compare with.
     * \return Return true if the structures are equivalent.
     */
    bool operator!=(Param & p) const
    {
        return !this->operator==(p);
    }
};

/*! A structure composed of two coordinates to form a single coordinate point
 */
struct coord_t
{
    geom_t x;   //!< The x coordinate
    geom_t y;   //!< The y coordinate

    /*! Constructor for initialising coordinates
     *  \param[in] x_ intialisation value for x
     *  \param[in] y_ intialisation value for x
     */
    coord_t(const geom_t x_, const geom_t y_) : x(x_), y(y_) { }
    /*! Default constructor (set both coordinates to 0)
     */
    coord_t() : x(geom_t(0)), y(geom_t(0)) { }
};

/*! A structure composed of two grid values to form a single grid point
 */
struct grid_t
{
    llint il;   //!< The inline value
    llint xl;   //!< The crossline value

    /*! Constructor for initialising a grid point
     *  \param[in] i_ intialisation value for il
     *  \param[in] x_ intialisation value for xl
     */
    grid_t(const geom_t i_, const geom_t x_) : il(i_), xl(x_) { }

    /*! Default constructor (set both grid values to 0)
     */
    grid_t() : il(llint(0)), xl(llint(0)) { }
};

/*! \brief Possible coordinate sets
 */
enum class Coord : size_t
{
    Src,    //!< Source Coordinates
    Rcv,    //!< Receiver Coordinates
    CMP     //!< Common Midpoint Coordinates
};

/*! \brief Possible Grids
 */
enum class Grid : size_t
{
    Line    //!< Inline/Crossline grid points
};

>>>>>>> a9f6e020
extern const Param * PARAM_NULL;    //!< The NULL parameter so that the correct internal read pattern is selected
/*! \brief The File layer interface. Specific File implementations
 *  work off this base class.
 */
class Interface
{
    protected :
    Piol piol;                            //!< The PIOL object.
    std::string name;                     //!< Store the file name for debugging purposes.
    std::shared_ptr<Obj::Interface> obj;  //!< Pointer to the Object-layer object (polymorphic).
    size_t ns;                            //!< The number of samples per trace.
    size_t nt;                            //!< The number of traces.
    std::string text;                     //!< Human readable text extracted from the file
    geom_t inc;                           //!< The increment between samples in a trace

    public :
    /*! \brief The constructor.
     *  \param[in] piol_ This PIOL ptr is not modified but is used to instantiate another shared_ptr.
     *  \param[in] name_ The name of the file associated with the instantiation.
     *  \param[in] obj_  Pointer to the Object-layer object (polymorphic).
     */
    Interface(const Piol piol_, const std::string name_, std::shared_ptr<Obj::Interface> obj_) : piol(piol_), name(name_), obj(obj_)
    {
    }

    /*! Empty constructor
     */
    Interface(void) { }

    /*! \brief A virtual destructor to allow deletion, unique_pr polymorphism.
     */
    virtual ~Interface(void) { }

    /*! \brief Read the human readable text from the file
     *  \return A string containing the text (in ASCII format)
     */
    virtual const std::string & readText(void) const;

    /*! \brief Read the name of the file
     *  \return A string containing the name (in ASCII format)
     */
    const std::string & readName(void) const
    {
        return name;
    }

    /*! \brief Read the number of samples per trace
     *  \return The number of samples per trace
     */
    virtual size_t readNs(void) const;

    /*! \brief Read the number of traces in the file
     *  \return The number of traces
     */
    virtual size_t readNt(void) = 0;

    /*! \brief Read the number of increment between trace samples
     *  \return The increment between trace samples
     */
    virtual geom_t readInc(void) const;

    /*! \brief Write the human readable text from the file.
     *  \param[in] text_ The new string containing the text (in ASCII format).
     */
    virtual void writeText(const std::string text_) = 0;

    /*! \brief Write the number of samples per trace
     *  \param[in] ns_ The new number of samples per trace.
     */
    virtual void writeNs(csize_t ns_) = 0;

    /*! \brief Write the number of traces in the file
     *  \param[in] nt_ The new number of traces.
     */
    virtual void writeNt(csize_t nt_) = 0;

    /*! \brief Write the number of increment between trace samples.
     *  \param[in] inc_ The new increment between trace samples.
     */
    virtual void writeInc(const geom_t inc_) = 0;


    /*! \brief Write the trace parameters from offset to offset+sz to the respective
     *  trace headers.
     *  \param[in] offset The starting trace number.
     *  \param[in] sz The number of traces to process.
     *  \param[in] prm An array of the parameter structures (size sizeof(Param)*sz)
     *
     *  \details It is assumed that this operation is not an update. Any previous
     *  contents of the trace header will be overwritten.
     */
    virtual void writeParam(csize_t offset, csize_t sz, const Param * prm = PARAM_NULL) = 0;

    /*! \brief Read the trace parameters from offset to offset+sz of the respective
     *  trace headers.
     *  \param[in] offset The starting trace number.
     *  \param[in] sz The number of traces to process.
     *  \param[in] prm An array of the parameter structures (size sizeof(Param)*sz)
     */
    virtual void readParam(csize_t offset, csize_t sz, Param * prm  = const_cast<Param *>(PARAM_NULL)) const = 0;

    /*! \brief Read the traces from offset to offset+sz
     *  \param[in] offset The starting trace number.
     *  \param[in] sz The number of traces to process.
     *  \param[out] trace The array of traces to fill from the file
     *  \param[out] prm A contiguous array of the parameter structures (size sizeof(Param)*sz)
     */
    virtual void readTrace(csize_t offset, csize_t sz, trace_t * trace, Param * prm = const_cast<Param *>(PARAM_NULL)) const = 0;

    /*! \brief Write the traces from offset to offset+sz
     *  \param[in] offset The starting trace number.
     *  \param[in] sz The number of traces to process.
     *  \param[in] trace The array of traces to write to the file
     *  \param[in] prm A contiguous array of the parameter structures (size sizeof(Param)*sz)
     */
    virtual void writeTrace(csize_t offset, csize_t sz, trace_t * trace, const Param * prm = PARAM_NULL) = 0;

    /*! \brief Read the traces specified by the offsets in the passed offset array.
     *  \param[in] sz The number of traces to process
     *  \param[in] offset An array of trace numbers to read.
     *  \param[out] trace A contiguous array of each trace (size sz*ns*sizeof(trace_t))
     *  \param[out] prm A parameter structure
     *
     *  \details When prm==PARAM_NULL only the trace DF is read.
     */
    virtual void readTrace(csize_t sz, csize_t * offset, trace_t * trace, Param * prm = const_cast<Param *>(PARAM_NULL)) const = 0;

    /*! \brief Write the traces specified by the offsets in the passed offset array.
     *  \param[in] sz The number of traces to process
     *  \param[in] offset An array of trace numbers to write.
     *  \param[in] trace A contiguous array of each trace (size sz*ns*sizeof(trace_t))
     *  \param[in] prm A parameter structure
     *
     *  \details When prm==PARAM_NULL only the trace DF is written.
     *  It is assumed that the parameter writing operation is not an update. Any previous
     *  contents of the trace header will be overwritten.
     */
    virtual void writeTrace(csize_t sz, csize_t * offset, trace_t * trace, const Param * prm = PARAM_NULL) = 0;

    /*! \brief Read the traces specified by the offsets in the passed offset array.
     *  \param[in] sz The number of traces to process
     *  \param[in] offset An array of trace numbers to read.
     *  \param[out] prm A parameter structure
     */
    virtual void readParam(csize_t sz, csize_t * offset, Param * prm) const = 0;

    /*! \brief Write the traces specified by the offsets in the passed offset array.
     *  \param[in] sz The number of traces to process
     *  \param[in] offset An array of trace numbers to write.
     *  \param[in] prm A parameter structure
     *
     *  \details It is assumed that the parameter writing operation is not an update. Any previous
     *  contents of the trace header will be overwritten.
     */
    virtual void writeParam(csize_t sz, csize_t * offset, const Param * prm) = 0;
};
}}
#endif<|MERGE_RESOLUTION|>--- conflicted
+++ resolved
@@ -13,123 +13,6 @@
 #include "share/param.hh"
 
 namespace PIOL { namespace File {
-<<<<<<< HEAD
-=======
-
-struct Rule;
-
-/*! Derived class for initialising the trace parameter structure
- *  and storing a structure with the necessary rules.
- */
-struct Param
-{
-    std::vector<geom_t> f;    //!< Floating point array.
-    std::vector<llint> i;     //!< Integer array.
-    std::vector<int16_t> s;   //!< Short array.
-    std::vector<size_t> t;    //!< trace number array.
-    std::shared_ptr<Rule> r;  //!< The rules which describe the indexing of the arrays.
-
-    /*! Allocate the basic space required to store the arrays and store the rules.
-     *  \param[in] r_ The rules which describe the layout of the arrays.
-     *  \param[in] sz The number of sets of trace parameters.
-     */
-    Param(std::shared_ptr<Rule> r_, size_t sz);
-    /*! Allocate the basic space required to store the arrays and store the rules. Default rules
-     *  \param[in] sz The number of sets of trace parameters.
-     */
-    Param(size_t sz = 1);
-
-    /*! Return the number of sets of trace parameters.
-     *  \return Number of sets
-     */
-    size_t size(void) const
-    {
-        return t.size();
-    }
-
-    /*! Estimate of the total memory used
-     *  \return Return estimate in bytes.
-     */
-    size_t memUsage(void) const;
-
-    /*! Less-than operator. An operator overload required for template subsitution
-     *  \param[in] a The Param object to compare with
-     *  \return Return true if the index of the current object is less than
-     *  the right operand.
-     */
-    bool operator<(Param & a)
-    {
-        return f.size() < a.f.size();   //Arbitrary function
-    }
-
-    /*! Equality operator
-     * \param[in] p Param Structure to compare with.
-     * \return Return true if the structures are equivalent.
-     */
-    bool operator==(Param & p) const;
-
-    /*! Not-Equal operator
-     * \param[in] p Param Structure to compare with.
-     * \return Return true if the structures are equivalent.
-     */
-    bool operator!=(Param & p) const
-    {
-        return !this->operator==(p);
-    }
-};
-
-/*! A structure composed of two coordinates to form a single coordinate point
- */
-struct coord_t
-{
-    geom_t x;   //!< The x coordinate
-    geom_t y;   //!< The y coordinate
-
-    /*! Constructor for initialising coordinates
-     *  \param[in] x_ intialisation value for x
-     *  \param[in] y_ intialisation value for x
-     */
-    coord_t(const geom_t x_, const geom_t y_) : x(x_), y(y_) { }
-    /*! Default constructor (set both coordinates to 0)
-     */
-    coord_t() : x(geom_t(0)), y(geom_t(0)) { }
-};
-
-/*! A structure composed of two grid values to form a single grid point
- */
-struct grid_t
-{
-    llint il;   //!< The inline value
-    llint xl;   //!< The crossline value
-
-    /*! Constructor for initialising a grid point
-     *  \param[in] i_ intialisation value for il
-     *  \param[in] x_ intialisation value for xl
-     */
-    grid_t(const geom_t i_, const geom_t x_) : il(i_), xl(x_) { }
-
-    /*! Default constructor (set both grid values to 0)
-     */
-    grid_t() : il(llint(0)), xl(llint(0)) { }
-};
-
-/*! \brief Possible coordinate sets
- */
-enum class Coord : size_t
-{
-    Src,    //!< Source Coordinates
-    Rcv,    //!< Receiver Coordinates
-    CMP     //!< Common Midpoint Coordinates
-};
-
-/*! \brief Possible Grids
- */
-enum class Grid : size_t
-{
-    Line    //!< Inline/Crossline grid points
-};
-
->>>>>>> a9f6e020
 extern const Param * PARAM_NULL;    //!< The NULL parameter so that the correct internal read pattern is selected
 /*! \brief The File layer interface. Specific File implementations
  *  work off this base class.
