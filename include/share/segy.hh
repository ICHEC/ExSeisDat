--- conflicted
+++ resolved
@@ -43,12 +43,8 @@
 }
 
 /*! \brief Return the size of the Data-Object Field object
-<<<<<<< HEAD
  *  \param[in] ns The number of elements in the data-field.
- *  \return Returns the size of the DOMD in bytes
-=======
- *  \return Returns the size of the DODF in bytes
->>>>>>> 29f6d7ec
+ *  \return Returns the size of the data-field in bytes
  */
 template <typename T = float>
 constexpr size_t getDFSz(const size_t ns)
