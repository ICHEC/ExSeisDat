GTEST_DIR=../googletest/googletest
GMOCK_DIR=../googletest/googlemock
GOOGLE_OBJ=gmock-all.o  gtest-all.o
LDFLAGS=$(GOOGLE_OBJ) $(TULLOW_LIBS)
TEST_FRAM=-I../googletest/googletest/include/ -I../googletest/googlemock/include/
LOCAL_INC_FOLDER=-I../src/ $(TEST_FRAM)
OBJDIR=obj
LIB_PIOL=piol
GCOMP=g++

include ../compiler.cfg

INC_FOLDER=-I../include $(LOCAL_INC_FOLDER)
CUSTOM_FLAGS=-DNT_LIMITS=10000000
CPPFLAGS=$(CPPSTANDARD) $(WARNINGS) $(DEBUG) $(OPTIMISATIONS) $(INC_FOLDER) $(CUSTOM_FLAGS)

DEP=depend
SOURCES=$(wildcard *.cc)
OBJECTS=$(patsubst %.cc, $(OBJDIR)/%.o, $(SOURCES))
DEPENDS=$(patsubst %.cc, %.dep, $(SOURCES))

CURR_OBJECTS=$(filter $(wildcard $(OBJDIR)/*.o), $(OBJECTS))
CURR_DEP=$(wildcard $(DEP))
CURR_DEPENDS=$(wildcard $(DEPENDS))

BIN=spectests

.PHONY: all
all: extract genfiles libgmock.a $(BIN) $(DEP) $(OBJECTS)

$(LIB_DIR)/$(LIB_PIOL):
	(cd ../src/; $(MAKE))

libgmock.a:
	$(GCOMP) -isystem ${GTEST_DIR}/include -I${GTEST_DIR} \
    -isystem ${GMOCK_DIR}/include -I${GMOCK_DIR} \
    -pthread -c ${GTEST_DIR}/src/gtest-all.cc
	$(GCOMP) -isystem ${GTEST_DIR}/include -I${GTEST_DIR} \
    -isystem ${GMOCK_DIR}/include -I${GMOCK_DIR} \
    -pthread -c ${GMOCK_DIR}/src/gmock-all.cc
	ar -rv libgmock.a gtest-all.o gmock-all.o

$(BIN): $(OBJECTS)
	$(CPP) -o $@ -L$(LIB_DIR) -l$(LIB_PIOL) $(CPPFLAGS) $(LDFLAGS) $(OBJECTS)

genfiles: genfiles.c
	gcc -g -Wall -Wextra -fopenmp -std=c11 genfiles.c -o genfiles

extract: extract.c
	gcc -g -Wall -Wextra -fopenmp -std=c11 extract.c -o extract

.PHONY: clean
clean:
	rm -f $(OBJECTS) $(BIN) $(CURR_DEPENDS) $(CURR_DEP)

googleclean:
	rm -f libgmock.a gtest-all.o gmock-all.o

$(DEP): $(DEPENDS)
	cat *.dep > $(DEP)

ifeq "$(CURR_DEP)" "$(DEP)"
-include $(DEP)
endif

%.dep: %.cc
	g++ $(CPPSTANDARD) -MM $< -MT $(patsubst %.cc, $(OBJDIR)/%.o, $<) $(INC_FOLDER) -o $@ 

$(OBJDIR)/%.o: %.cc
<<<<<<< HEAD
	$(CXX) $(CXXFLAGS) -c $< -o $@
=======
	$(CPP) $(CPPFLAGS) -c $< -o $@
>>>>>>> 12ae151c

<|MERGE_RESOLUTION|>--- conflicted
+++ resolved
@@ -67,9 +67,4 @@
 	g++ $(CPPSTANDARD) -MM $< -MT $(patsubst %.cc, $(OBJDIR)/%.o, $<) $(INC_FOLDER) -o $@ 
 
 $(OBJDIR)/%.o: %.cc
-<<<<<<< HEAD
-	$(CXX) $(CXXFLAGS) -c $< -o $@
-=======
 	$(CPP) $(CPPFLAGS) -c $< -o $@
->>>>>>> 12ae151c
-
