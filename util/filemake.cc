#include "sglobal.hh"
#include <assert.h>
#include <memory>
#include <string>
<<<<<<< HEAD
#include <iostream>
#include <cmath>
=======
#include <assert.h>
>>>>>>> c29a0942
#include "cppfileapi.hh"
#include "share/segy.hh"
using namespace PIOL;
void FileMake(const std::string name, size_t max, size_t ns, size_t nt, geom_t inc)
{
    ExSeis piol;
    File::Direct file(piol, name, FileMode::Write);
    piol.isErr();
    file.writeNs(ns);
    file.writeNt(nt);
    file.writeInc(inc);
    file.writeText("Test file\n");
    piol.isErr();

    auto dec = decompose(nt, piol.getNumRank(), piol.getRank());
    max /= std::max(SEGSz::getMDSz(), SEGSz::getDFSz(ns));
    float fhalf = float(nt*ns)/2.0;
    float off = float(nt*ns)/4.0;
    long nhalf = nt/2;

    //Not the optimal pattern
    for (size_t i = 0U; i < dec.second; i += max)
    {
        size_t rblock = (i + max < dec.second ? max : dec.second - i);
        {
            std::vector<File::TraceParam> prm(rblock);
            for (size_t j = 0; j < rblock; j++)
            {
                float k = nhalf - std::abs(-nhalf + long(dec.first+i+j));
                prm[j].src = {1600.0 + k, 2400.0 + k};
                prm[j].rcv = {100000.0 + k, 3000000.0 + k};
                prm[j].cmp = {10000.0 + k, 4000.0 + k};
                prm[j].line = {2400 + k, 1600 + k};
                prm[j].tn = dec.first+i+j;
            }
            file.writeTraceParam(dec.first + i, rblock, prm.data());
            piol.isErr();
        }
        {
            std::vector<float> trc(rblock*ns);
            for (size_t j = 0; j < trc.size(); j++)
                trc[j] = fhalf - std::abs(-fhalf + float((dec.first+i)*ns+j)) - off;
            file.writeTrace(dec.first + i, rblock, trc.data());
            piol.isErr();
        }
    }
}

int main(int argc, char ** argv)
{
    std::string name = "";
    size_t ns = 0;
    size_t nt = 0;
    size_t max = 0;
    geom_t inc = 0.0;

    //TODO document these arguments
    // o output file
    // s number of samples
    // t number of traces
    // m max
    // i increment
    std::string opt = "s:t:m:o:i:";  //TODO: uses a GNU extension
    for (int c = getopt(argc, argv, opt.c_str()); c != -1; c = getopt(argc, argv, opt.c_str()))
        switch (c)
        {
            case 'o' :
                name = optarg;
            break;
            case 's' :
                ns = std::stoul(optarg);
            break;
            case 't' :
                nt = std::stoul(optarg);
            break;
            case 'm' :
                max = std::stoul(optarg);
            break;
            case 'i' :
                inc = std::stod(optarg);
            break;
            default :
                fprintf(stderr, "One of the command line arguments is invalid\n");
            break;
        }

<<<<<<< HEAD
    assert(name.size() && max && inc != 0.0);
=======
    ExSeis piol;
    File::Direct file(piol, name, FileMode::Write);
    piol.isErr();
    file.writeNs(ns);
    file.writeNt(nt);
    file.writeInc(inc);
    file.writeText("Test file\n");
    piol.isErr();
>>>>>>> c29a0942

    max *= 1024 * 1024;

    FileMake(name, max, ns, nt, inc);
    return 0;
}
<|MERGE_RESOLUTION|>--- conflicted
+++ resolved
@@ -2,12 +2,8 @@
 #include <assert.h>
 #include <memory>
 #include <string>
-<<<<<<< HEAD
 #include <iostream>
 #include <cmath>
-=======
-#include <assert.h>
->>>>>>> c29a0942
 #include "cppfileapi.hh"
 #include "share/segy.hh"
 using namespace PIOL;
@@ -90,23 +86,11 @@
                 inc = std::stod(optarg);
             break;
             default :
-                fprintf(stderr, "One of the command line arguments is invalid\n");
+                std::cerr << "One of the command line arguments is invalid\n";
             break;
         }
 
-<<<<<<< HEAD
     assert(name.size() && max && inc != 0.0);
-=======
-    ExSeis piol;
-    File::Direct file(piol, name, FileMode::Write);
-    piol.isErr();
-    file.writeNs(ns);
-    file.writeNt(nt);
-    file.writeInc(inc);
-    file.writeText("Test file\n");
-    piol.isErr();
->>>>>>> c29a0942
-
     max *= 1024 * 1024;
 
     FileMake(name, max, ns, nt, inc);
