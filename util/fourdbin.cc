/*******************************************************************************************//*!
 *   \file
 *   \author Cathal O Broin - cathal@ichec.ie - first commit
 *   \date November 2016
 *   \brief
 *   \details
 *//*******************************************************************************************/
#include <assert.h>
#include <stdlib.h>
#include <unistd.h>
#include <cmath>
#include <iostream>
#include <algorithm>
#include <numeric>
#include "4dio.hh"
#include "4dcore.hh"

using namespace PIOL;
using namespace FOURD;

namespace PIOL {
    void cmsg(ExSeisPIOL * piol, std::string msg)
    {
        piol->comm->barrier();
        if (!piol->comm->getRank())
            std::cout << msg << std::endl;
    }
}

/*! Main function for fourdbin.
 *  \param[in] argc The number of input strings.
 *  \param[in] argv The array of input strings.
 *  \return zero on success, non-zero on failure
 *  \details 4 files must be specified on the command line:
 *           -a \<inp1\> : First input file
 *           -b \<inp2\> : Second input file
 *           -c \<out1\> : First output file
 *           -d \<out2\> : Second output file
 *           -t \<val\> : floating value for dsrmax
 *           -v : Use this option for extra verbosity
 *  \return Return zero on success, non-zero on failure.
 */
int main(int argc, char ** argv)
{
    ExSeis piol;
    fourd_t dsrmax = 1.0;            //Default dsdr criteria
    bool verbose = false;
<<<<<<< HEAD
=======
    bool skipToOutput = false;
/**********************************************************************************************************
 *******************  Reading options from the command line ***********************************************
 **********************************************************************************************************/
    std::string opt = "a:b:c:d:t:v:s";  //TODO: uses a GNU extension
>>>>>>> 73629da9
    std::string name1 = "";
    std::string name2 = "";
    std::string name3 = "";
    std::string name4 = "";

/*******************  Reading options from the command line ***********************************************/
    std::string opt = "a:b:c:d:t:v";  //TODO: uses a GNU extension
    for (int c = getopt(argc, argv, opt.c_str()); c != -1; c = getopt(argc, argv, opt.c_str()))
        switch (c)
        {
            case 'a' :
                name1 = optarg;
            break;
            case 'b' :
                name2 = optarg;
            break;
            case 'c' :
                name3 = optarg;
            break;
            case 'd' :
                name4 = optarg;
            break;
            case 't' :
                dsrmax = std::stod(optarg);
            break;
            case 'v' :
                verbose = true;
                cmsg(piol, "Verbose mode enabled");
            break;
            default :
                std::cerr<< "One of the command line arguments is invalid\n";
            break;
        }
    assert(name1.size() && name2.size() && name3.size() && name4.size());
/**********************************************************************************************************/
    //Open the two input files
    cmsg(piol, "Parameter-read phase");

    //Perform the decomposition and read the coordinates of interest.
    auto coords1 = getCoords(piol, name1);
    auto coords2 = getCoords(piol, name2);

    vec<size_t> min(coords1->sz);
    vec<fourd_t> minrs(coords1->sz);
    calc4DBin(piol, dsrmax, coords1.get(), coords2.get(), min, minrs, verbose);
    coords2.release();

    cmsg(piol, "Final list pass");
    //Now we weed out traces that have a match that is too far away
    vec<size_t> list1;
    vec<size_t> list2;
    vec<fourd_t> lminrs;

    for (size_t i = 0U; i < coords1->sz; i++)
        if (minrs[i] <= dsrmax)
        {
            list2.push_back(min[i]);
            lminrs.push_back(minrs[i]);
            list1.push_back(coords1->tn[i]);
        }
    //free up some memory
    coords1.release();

    cmsg(piol, "Output phase");

    outputNonMono(piol, name3, name1, list1, lminrs);
    outputNonMono(piol, name4, name2, list2, lminrs);

    return 0;
}<|MERGE_RESOLUTION|>--- conflicted
+++ resolved
@@ -45,14 +45,6 @@
     ExSeis piol;
     fourd_t dsrmax = 1.0;            //Default dsdr criteria
     bool verbose = false;
-<<<<<<< HEAD
-=======
-    bool skipToOutput = false;
-/**********************************************************************************************************
- *******************  Reading options from the command line ***********************************************
- **********************************************************************************************************/
-    std::string opt = "a:b:c:d:t:v:s";  //TODO: uses a GNU extension
->>>>>>> 73629da9
     std::string name1 = "";
     std::string name2 = "";
     std::string name3 = "";
